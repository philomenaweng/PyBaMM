# [Unreleased](https://github.com/pybamm-team/PyBaMM/)

## Features
- Implement the MSMR model ([#3116](https://github.com/pybamm-team/PyBaMM/pull/3116))

## Bug fixes

<<<<<<< HEAD
- Rename `param.opc_soc_0_dimensional` and `param.opc_soc_100_dimensional` to `param.ocp_soc_0_dimensional` and `param.ocp_soc_100_dimensional` (`opc` to `ocp`) ([#3116](https://github.com/pybamm-team/PyBaMM/pull/3116))
- Error generated when invalid parameter values are passed ([#3132](https://github.com/pybamm-team/PyBaMM/pull/3132))
- Parameters in `Prada2013` have been updated to better match those given in the paper, which is a 2.3 Ah cell, instead of the mix-and-match with the 1.1 Ah cell from Lain2019. ([#3096](https://github.com/pybamm-team/PyBaMM/pull/3096))

## Breaking changes

- PyBaMM now has optional dependencies that can be installed with the pattern `pip install pybamm[option]` e.g. `pybamm[plot]` ([#3044](https://github.com/pybamm-team/PyBaMM/pull/3044))
=======
- Parameters in `Prada2013` have been updated to better match those given in the paper, which is a 2.3 Ah cell, instead of the mix-and-match with the 1.1 Ah cell from Lain2019.
- Error generated when invalid parameter values are passed.
- Thevenin() model is now constructed with standard variables: `Time [s], Time [min], Time [h]` ([#3143](https://github.com/pybamm-team/PyBaMM/pull/3143)) 
>>>>>>> 68cfb419

# [v23.5](https://github.com/pybamm-team/PyBaMM/tree/v23.5) - 2023-06-18

## Features

- Enable multithreading in IDAKLU solver ([#2947](https://github.com/pybamm-team/PyBaMM/pull/2947))
- If a solution contains cycles and steps, the cycle number and step number are now saved when `solution.save_data()` is called ([#2931](https://github.com/pybamm-team/PyBaMM/pull/2931))
- Experiments can now be given a `start_time` to define when each step should be triggered ([#2616](https://github.com/pybamm-team/PyBaMM/pull/2616))

## Optimizations

- Test `JaxSolver`'s compatibility with Python `3.8`, `3.9`, `3.10`, and `3.11` ([#2958](https://github.com/pybamm-team/PyBaMM/pull/2958))
- Update Jax (0.4.8) and JaxLib (0.4.7) compatibility ([#2927](https://github.com/pybamm-team/PyBaMM/pull/2927))
- Migrate from `tox=3.28` to `nox` ([#3005](https://github.com/pybamm-team/PyBaMM/pull/3005))
- Removed `importlib_metadata` as a required dependency for user installations ([#3050](https://github.com/pybamm-team/PyBaMM/pull/3050))

## Bug fixes

- Realign 'count' increment in CasadiSolver._integrate() ([#2986](https://github.com/pybamm-team/PyBaMM/pull/2986))
- Fix `pybamm_install_odes` and update the required SUNDIALS version ([#2958](https://github.com/pybamm-team/PyBaMM/pull/2958))
- Fixed a bug where all data included in a BPX was incorrectly assumed to be given as a function of time.([#2957](https://github.com/pybamm-team/PyBaMM/pull/2957))
- Remove brew install for Mac from the recommended developer installation options for SUNDIALS ([#2925](https://github.com/pybamm-team/PyBaMM/pull/2925))
- Fix `bpx.py` to correctly generate parameters for "lumped" thermal model ([#2860](https://github.com/pybamm-team/PyBaMM/issues/2860))

## Breaking changes

- Deprecate functionality to load parameter set from a csv file. Parameter sets must now be provided as python dictionaries ([#2959](https://github.com/pybamm-team/PyBaMM/pull/2959))
- Tox support for Installation & testing has now been replaced by Nox ([#3005](https://github.com/pybamm-team/PyBaMM/pull/3005))

# [v23.4.1](https://github.com/pybamm-team/PyBaMM/tree/v23.4) - 2023-05-01

## Bug fixes

- Fixed a performance regression introduced by citation tags ([#2862](https://github.com/pybamm-team/PyBaMM/pull/2862)). Citations tags functionality is removed for now.

# [v23.4](https://github.com/pybamm-team/PyBaMM/tree/v23.4) - 2023-04-30

## Features

- Added verbose logging to `pybamm.print_citations()` and citation tags for the `pybamm.Citations` class so that users can now see where the citations were registered when running simulations ([#2862](https://github.com/pybamm-team/PyBaMM/pull/2862))
- Updated to casadi 3.6, which required some changes to the casadi integrator ([#2859](https://github.com/pybamm-team/PyBaMM/pull/2859))
- PyBaMM is now natively supported on Apple silicon chips (`M1/M2`) ([#2435](https://github.com/pybamm-team/PyBaMM/pull/2435))
- PyBaMM is now supported on Python `3.10` and `3.11` ([#2435](https://github.com/pybamm-team/PyBaMM/pull/2435))

## Optimizations

- Fixed deprecated `interp2d` method by switching to `xarray.DataArray` as the backend for `ProcessedVariable` ([#2907](https://github.com/pybamm-team/PyBaMM/pull/2907))

## Bug fixes

- Initial conditions for sensitivity equations calculated correctly ([#2920](https://github.com/pybamm-team/PyBaMM/pull/2920))
- Parameter sets can now contain the key "chemistry", and will ignore its value (this previously would give errors in some cases) ([#2901](https://github.com/pybamm-team/PyBaMM/pull/2901))
- Fixed keyerror on "all" when getting sensitivities from IDAKLU solver([#2883](https://github.com/pybamm-team/PyBaMM/pull/2883))
- Fixed a bug in the discretisation of initial conditions of a scaled variable ([#2856](https://github.com/pybamm-team/PyBaMM/pull/2856))

## Breaking changes

- Made `Jupyter` a development only dependency. Now `Jupyter` would not be a required dependency for users while installing `PyBaMM`. ([#2846](https://github.com/pybamm-team/PyBaMM/pull/2846))

# [v23.3](https://github.com/pybamm-team/PyBaMM/tree/v23.3) - 2023-03-31

## Features

- Added option to limit the number of integrators stored in CasadiSolver, which is particularly relevant when running simulations back-to-back [#2823](https://github.com/pybamm-team/PyBaMM/pull/2823)
- Added new variables, related to electrode balance, for the `ElectrodeSOH` model ([#2807](https://github.com/pybamm-team/PyBaMM/pull/2807))
- Added method to calculate maximum theoretical energy. ([#2777](https://github.com/pybamm-team/PyBaMM/pull/2777)) and add to summary variables ([#2781](https://github.com/pybamm-team/PyBaMM/pull/2781))
- Renamed "Terminal voltage [V]" to just "Voltage [V]". "Terminal voltage [V]" can still be used and will return the same value as "Voltage [V]". ([#2740](https://github.com/pybamm-team/PyBaMM/pull/2740))
- Added "Negative electrode surface potential difference at separator interface [V]", which is the value of the surface potential difference (`phi_s - phi_e`) at the anode/separator interface, commonly controlled in fast-charging algorithms to avoid plating. Also added "Positive electrode surface potential difference at separator interface [V]". ([#2740](https://github.com/pybamm-team/PyBaMM/pull/2740))
- Added "Bulk open-circuit voltage [V]", which is the open-circuit voltage as calculated from the bulk particle concentrations. The old variable "Measured open circuit voltage [V]", which referred to the open-circuit potential as calculated from the surface particle concentrations, has been renamed to "Surface open-circuit voltage [V]". ([#2740](https://github.com/pybamm-team/PyBaMM/pull/2740)) "Bulk open-circuit voltage [V]" was briefly named "Open-circuit voltage [V]", but this was changed in ([#2845](https://github.com/pybamm-team/PyBaMM/pull/2845))
- Added an example for `plot_voltage_components`, explaining what the different voltage components are. ([#2740](https://github.com/pybamm-team/PyBaMM/pull/2740))

## Bug fixes

- Fix non-deteministic outcome of some tests in the test suite ([#2844](https://github.com/pybamm-team/PyBaMM/pull/2844))
- Fixed excessive RAM consumption when running multiple simulations ([#2823](https://github.com/pybamm-team/PyBaMM/pull/2823))
- Fixed use of `last_state` as `starting_solution` in `Simulation.solve()` ([#2822](https://github.com/pybamm-team/PyBaMM/pull/2822))
- Fixed a bug where variable bounds could not contain `InputParameters` ([#2795](https://github.com/pybamm-team/PyBaMM/pull/2795))
- Improved `model.latexify()` to have a cleaner and more readable output ([#2764](https://github.com/pybamm-team/PyBaMM/pull/2764))
- Fixed electrolyte conservation in the case of concentration-dependent transference number ([#2758](https://github.com/pybamm-team/PyBaMM/pull/2758))
- Fixed `plot_voltage_components` so that the sum of overpotentials is now equal to the voltage ([#2740](https://github.com/pybamm-team/PyBaMM/pull/2740))

## Optimizations

- Migrated to [Lychee](https://github.com/lycheeverse/lychee-action) workflow for checking URLs ([#2734](https://github.com/pybamm-team/PyBaMM/pull/2734))

## Breaking changes

- `ElectrodeSOH.solve` now returns a `{str: float}` dict instead of a `pybamm.Solution` object (to avoid having to do `.data[0]` every time). In any code that uses `sol = ElectrodeSOH.solve()`, `sol[key].data[0]` should be replaced with `sol[key]`. ([#2779](https://github.com/pybamm-team/PyBaMM/pull/2779))
- Removed "... cation signed stoichiometry" and "... electrons in reaction" parameters, they are now hardcoded. ([#2778](https://github.com/pybamm-team/PyBaMM/pull/2778))
- When using `solver.step()`, the first time point in the step is shifted by `pybamm.settings.step_start_offset` (default 1 ns) to avoid having duplicate times in the solution steps from the end of one step and the start of the next. ([#2773](https://github.com/pybamm-team/PyBaMM/pull/2773))
- Renamed "Measured open circuit voltage [V]" to "Surface open-circuit voltage [V]". This variable was calculated from surface particle concentrations, and hence "hid" the overpotential from particle gradients. The new variable "Bulk open-circuit voltage [V]" is calculated from bulk particle concentrations instead. ([#2740](https://github.com/pybamm-team/PyBaMM/pull/2740))
- Renamed all references to "open circuit" to be "open-circuit" instead. ([#2740](https://github.com/pybamm-team/PyBaMM/pull/2740))
- Renamed parameter "1 + dlnf/dlnc" to "Thermodynamic factor". ([#2727](https://github.com/pybamm-team/PyBaMM/pull/2727))
- All PyBaMM models are now dimensional. This has been benchmarked against dimensionless models and found to give around the same solve time. Implementing dimensional models greatly reduces the barrier to entry for adding new models. However, this comes with several breaking changes: (i) the `timescale` and `length_scales` attributes of a model have been removed (they are no longer needed) (ii) several dimensionless variables are no longer defined, but the corresponding dimensional variables can still be accessed by adding the units to the name (iii) some parameters used only for non-dimensionalization, such as "Typical current [A]", have been removed ([#2419](https://github.com/pybamm-team/PyBaMM/pull/2419))

# [v23.2](https://github.com/pybamm-team/PyBaMM/tree/v23.2) - 2023-02-28

## Features

- Added an option for using a banded jacobian and sundials banded solvers for the IDAKLU solve ([#2677](https://github.com/pybamm-team/PyBaMM/pull/2677))
- The "particle size" option can now be a tuple to allow different behaviour in each electrode ([#2672](https://github.com/pybamm-team/PyBaMM/pull/2672)).
- Added temperature control to experiment class. ([#2518](https://github.com/pybamm-team/PyBaMM/pull/2518))

## Bug fixes

- Fixed current_sigmoid_ocp to be valid for both electrodes ([#2719](https://github.com/pybamm-team/PyBaMM/pull/2719)).
- Fixed the length scaling for the first dimension of r-R plots ([#2663](https://github.com/pybamm-team/PyBaMM/pull/2663)).

# [v23.1](https://github.com/pybamm-team/PyBaMM/tree/v23.1) - 2023-01-31

## Features

- Changed linting from `flake8` to `ruff` ([#2630](https://github.com/pybamm-team/PyBaMM/pull/2630)).
- Changed docs theme to pydata theme and start to improve docs in general ([#2618](https://github.com/pybamm-team/PyBaMM/pull/2618)).
- New `contact resistance` option, new parameter `Contact resistance [Ohm]` and new variable `Contact overpotential [V]` ([#2598](https://github.com/pybamm-team/PyBaMM/pull/2598)).
- Steps in `Experiment` can now be tagged and cycle numbers be searched based on those tags ([#2593](https://github.com/pybamm-team/PyBaMM/pull/2593)).

## Bug fixes

- Fixed a bug where the solid phase conductivity was double-corrected for tortuosity when loading parameters from a BPX file ([#2638](https://github.com/pybamm-team/PyBaMM/pull/2638)).
- Changed termination from "success" to "final time" for algebraic solvers to match ODE/DAE solvers ([#2613](https://github.com/pybamm-team/PyBaMM/pull/2613)).

# [v22.12](https://github.com/pybamm-team/PyBaMM/tree/v22.12) - 2022-12-31

## Features

- Added functionality to create `pybamm.ParameterValues` from a [BPX standard](https://github.com/pybamm-team/BPX) JSON file ([#2555](https://github.com/pybamm-team/PyBaMM/pull/2555)).
- Allow the option "surface form" to be "differential" in the `MPM` ([#2533](https://github.com/pybamm-team/PyBaMM/pull/2533))
- Added variables "Loss of lithium due to loss of active material in negative/positive electrode [mol]". These should be included in the calculation of "total lithium in system" to make sure that lithium is truly conserved. ([#2529](https://github.com/pybamm-team/PyBaMM/pull/2529))
- `initial_soc` can now be a string "x V", in which case the simulation is initialized to start from that voltage ([#2508](https://github.com/pybamm-team/PyBaMM/pull/2508))
- The `ElectrodeSOH` solver can now calculate electrode balance based on a target "cell capacity" (requires cell capacity "Q" as input), as well as the default "cyclable cell capacity" (requires cyclable lithium capacity "Q_Li" as input). Use the keyword argument `known_value` to control which is used. ([#2508](https://github.com/pybamm-team/PyBaMM/pull/2508))

## Bug fixes

- Allow models that subclass `BaseBatteryModel` to use custom options classes ([#2571](https://github.com/pybamm-team/PyBaMM/pull/2571))
- Fixed bug with `EntryPoints` in Spyder IDE ([#2584](https://github.com/pybamm-team/PyBaMM/pull/2584))
- Fixed electrolyte conservation when options {"surface form": "algebraic"} are used
- Fixed "constant concentration" electrolyte model so that "porosity times concentration" is conserved when porosity changes ([#2529](https://github.com/pybamm-team/PyBaMM/pull/2529))
- Fix installation on `Google Colab` (`pybtex` and `Colab` issue) ([#2526](https://github.com/pybamm-team/PyBaMM/pull/2526))

## Breaking changes

- Renamed "Negative/Positive electrode SOC" to "Negative/Positive electrode stoichiometry" to avoid confusion with cell SOC ([#2529](https://github.com/pybamm-team/PyBaMM/pull/2529))
- Removed external variables and submodels. InputParameter should now be used in all cases ([#2502](https://github.com/pybamm-team/PyBaMM/pull/2502))
- Trying to use a solver to solve multiple models results in a RuntimeError exception ([#2481](https://github.com/pybamm-team/PyBaMM/pull/2481))
- Inputs for the `ElectrodeSOH` solver are now (i) "Q_Li", the total cyclable capacity of lithium in the electrodes (previously "n_Li", the total number of moles, n_Li = 3600/F \* Q_Li) (ii) "Q_n", the capacity of the negative electrode (previously "C_n"), and "Q_p", the capacity of the positive electrode (previously "C_p") ([#2508](https://github.com/pybamm-team/PyBaMM/pull/2508))

# [v22.11.1](https://github.com/pybamm-team/PyBaMM/tree/v22.11.1) - 2022-12-13

## Bug fixes

- Fixed installation on Google Colab (`pybtex` issues) ([#2547](https://github.com/pybamm-team/PyBaMM/pull/2547/files))

# [v22.11](https://github.com/pybamm-team/PyBaMM/tree/v22.11) - 2022-11-30

## Features

- Updated parameter sets so that interpolants are created explicitly in the parameter set python file. This does not change functionality but allows finer control, e.g. specifying a "cubic" interpolator instead of the default "linear" ([#2510](https://github.com/pybamm-team/PyBaMM/pull/2510))
- Equivalent circuit models ([#2478](https://github.com/pybamm-team/PyBaMM/pull/2478))
- New Idaklu solver options for jacobian type and linear solver, support Sundials v6 ([#2444](https://github.com/pybamm-team/PyBaMM/pull/2444))
- Added `scale` and `reference` attributes to `Variable` objects, which can be use to make the ODE/DAE solver better conditioned ([#2440](https://github.com/pybamm-team/PyBaMM/pull/2440))
- SEI reactions can now be asymmetric ([#2425](https://github.com/pybamm-team/PyBaMM/pull/2425))

## Bug fixes

- Switched from `pkg_resources` to `importlib_metadata` for handling entry points ([#2500](https://github.com/pybamm-team/PyBaMM/pull/2500))
- Fixed some bugs related to processing `FunctionParameter` to `Interpolant` ([#2494](https://github.com/pybamm-team/PyBaMM/pull/2494))

## Optimizations

- `ParameterValues` now avoids trying to process children if a function parameter is an object that doesn't depend on its children ([#2477](https://github.com/pybamm-team/PyBaMM/pull/2477))
- Implemented memoization via `cache` and `cached_property` from functools ([#2465](https://github.com/pybamm-team/PyBaMM/pull/2465))
- Added more rules for simplifying expressions, especially around Concatenations. Also, meshes constructed from multiple domains are now cached ([#2443](https://github.com/pybamm-team/PyBaMM/pull/2443))
- Added more rules for simplifying expressions. Constants in binary operators are now moved to the left by default (e.g. `x*2` returns `2*x`) ([#2424](https://github.com/pybamm-team/PyBaMM/pull/2424))

## Breaking changes

- Interpolants created from parameter data are now "linear" by default (was "cubic") ([#2494](https://github.com/pybamm-team/PyBaMM/pull/2494))
- Renamed entry point for parameter sets to `pybamm_parameter_sets` ([#2475](https://github.com/pybamm-team/PyBaMM/pull/2475))
- Removed code for generating `ModelingToolkit` problems ([#2432](https://github.com/pybamm-team/PyBaMM/pull/2432))
- Removed `FirstOrder` and `Composite` lead-acid models, and some submodels specific to those models ([#2431](https://github.com/pybamm-team/PyBaMM/pull/2431))

# [v22.10.post1](https://github.com/pybamm-team/PyBaMM/tree/v22.10.post1) - 2022-10-31

## Breaking changes

- Removed all julia generation code ([#2453](https://github.com/pybamm-team/PyBaMM/pull/2453)). Julia code will be hosted at [PyBaMM.jl](https://github.com/tinosulzer/PyBaMM.jl) from now on.

# [v22.10](https://github.com/pybamm-team/PyBaMM/tree/v22.10) - 2022-10-31

## Features

- Third-party parameter sets can be added by registering entry points to ~~`pybamm_parameter_set`~~`pybamm_parameter_sets` ([#2396](https://github.com/pybamm-team/PyBaMM/pull/2396), changed in [#2475](https://github.com/pybamm-team/PyBaMM/pull/2475))
- Added three-dimensional interpolation ([#2380](https://github.com/pybamm-team/PyBaMM/pull/2380))

## Bug fixes

- `pybamm.have_julia()` now checks that julia is properly configured ([#2402](https://github.com/pybamm-team/PyBaMM/pull/2402))
- For simulations with events that cause the simulation to stop early, the sensitivities could be evaluated incorrectly to zero ([#2337](https://github.com/pybamm-team/PyBaMM/pull/2337))

## Optimizations

- Reformatted how simulations with experiments are built ([#2395](https://github.com/pybamm-team/PyBaMM/pull/2395))
- Added small perturbation to initial conditions for casadi solver. This seems to help the solver converge better in some cases ([#2356](https://github.com/pybamm-team/PyBaMM/pull/2356))
- Added `ExplicitTimeIntegral` functionality to move variables which do not appear anywhere on the rhs to a new location, and to integrate those variables explicitly when `get` is called by the solution object. ([#2348](https://github.com/pybamm-team/PyBaMM/pull/2348))
- Added more rules for simplifying expressions ([#2211](https://github.com/pybamm-team/PyBaMM/pull/2211))
- Sped up calculations of Electrode SOH variables for summary variables ([#2210](https://github.com/pybamm-team/PyBaMM/pull/2210))

## Breaking change

- Removed `pybamm.SymbolReplacer` as it is no longer needed to set up simulations with experiments, which is the only place where it was being used ([#2395](https://github.com/pybamm-team/PyBaMM/pull/2395))
- Removed `get_infinite_nested_dict`, `BaseModel.check_default_variables_dictionaries`, and `Discretisation.create_jacobian` methods, which were not used by any other functionality in the repository ([#2384](https://github.com/pybamm-team/PyBaMM/pull/2384))
- Dropped support for Python 3.7 after the release of Numpy v1.22.0 ([#2379](https://github.com/pybamm-team/PyBaMM/pull/2379))
- Removed parameter cli tools (add/edit/remove parameters). Parameter sets can now more easily be added via python scripts. ([#2342](https://github.com/pybamm-team/PyBaMM/pull/2342))
- Parameter sets should now be provided as single python files containing all parameters and functions. Parameters provided as "data" (e.g. OCP vs SOC) can still be csv files, but must be either in the same folder as the parameter file or in a subfolder called "data/". See for example [Ai2020](https://github.com/pybamm-team/PyBaMM/tree/develop/pybamm/input/parameters/lithium_ion/Ai2020.py) ([#2342](https://github.com/pybamm-team/PyBaMM/pull/2342))

# [v22.9](https://github.com/pybamm-team/PyBaMM/tree/v22.9) - 2022-09-30

## Features

- Added function `pybamm.get_git_commit_info()`, which returns information about the last git commit, useful for reproducibility ([#2293](https://github.com/pybamm-team/PyBaMM/pull/2293))
- Added SEI model for composite electrodes ([#2290](https://github.com/pybamm-team/PyBaMM/pull/2290))
- For experiments, the simulation now automatically checks and skips steps that cannot be performed (e.g. "Charge at 1C until 4.2V" from 100% SOC) ([#2212](https://github.com/pybamm-team/PyBaMM/pull/2212))

## Bug fixes

- Arrhenius function for `nmc_OKane2022` positive electrode actually gets used now ([#2309](https://github.com/pybamm-team/PyBaMM/pull/2309))
- Added `SEI on cracks` to loop over all interfacial reactions ([#2262](https://github.com/pybamm-team/PyBaMM/pull/2262))
- Fixed `X-averaged SEI on cracks concentration` so it's an average over x only, not y and z ([#2262](https://github.com/pybamm-team/PyBaMM/pull/2262))
- Corrected initial state for SEI on cracks ([#2262](https://github.com/pybamm-team/PyBaMM/pull/2262))

## Optimizations

- Default options for `particle mechanics` now dealt with differently in each electrode ([#2262](https://github.com/pybamm-team/PyBaMM/pull/2262))
- Sped up calculations of Electrode SOH variables for summary variables ([#2210](https://github.com/pybamm-team/PyBaMM/pull/2210))

## Breaking changes

- When creating a `pybamm.Interpolant` the default interpolator is now "linear". Passing data directly to `ParameterValues` using the `[data]` tag will be still used to create a cubic spline interpolant, as before ([#2258](https://github.com/pybamm-team/PyBaMM/pull/2258))
- Events must now be defined in such a way that they are positive at the initial conditions (events will be triggered when they become negative, instead of when they change sign in either direction) ([#2212](https://github.com/pybamm-team/PyBaMM/pull/2212))

# [v22.8](https://github.com/pybamm-team/PyBaMM/tree/v22.8) - 2022-08-31

## Features

- Added `CurrentSigmoidOpenCircuitPotential` model to model voltage hysteresis for charge/discharge ([#2256](https://github.com/pybamm-team/PyBaMM/pull/2256))
- Added "Chen2020_composite" parameter set for a composite graphite/silicon electrode. ([#2256](https://github.com/pybamm-team/PyBaMM/pull/2256))
- Added new cumulative variables `Throughput capacity [A.h]` and `Throughput energy [W.h]` to standard variables and summary variables, to assist with degradation studies. Throughput variables are only calculated if `calculate discharge energy` is set to `true`. `Time [s]` and `Time [h]` also added to summary variables. ([#2249](https://github.com/pybamm-team/PyBaMM/pull/2249))
- Added `lipf6_OKane2022` electrolyte to `OKane2022` parameter set ([#2249](https://github.com/pybamm-team/PyBaMM/pull/2249))
- Reformated submodel structure to allow composite electrodes. Composite positive electrode is now also possible. With current implementation, electrodes can have at most two phases. ([#2248](https://github.com/pybamm-team/PyBaMM/pull/2248))

## Bug fixes

- Added new parameter `Ratio of lithium moles to SEI moles` (short name z_sei) to fix a bug where this number was incorrectly hardcoded to 1. ([#2222](https://github.com/pybamm-team/PyBaMM/pull/2222))
- Changed short name of parameter `Inner SEI reaction proportion` from alpha_SEI to inner_sei_proportion, to avoid confusion with transfer coefficients. ([#2222](https://github.com/pybamm-team/PyBaMM/pull/2222))
- Deleted legacy parameters with short names beta_sei and beta_plating. ([#2222](https://github.com/pybamm-team/PyBaMM/pull/2222))
- Corrected initial SEI thickness for OKane2022 parameter set. ([#2218](https://github.com/pybamm-team/PyBaMM/pull/2218))

## Optimizations

- Simplified scaling for the exchange-current density. The dimensionless parameter `C_r` is kept, but no longer used anywhere ([#2238](https://github.com/pybamm-team/PyBaMM/pull/2238))
- Added limits for variables in some functions to avoid division by zero, sqrt(negative number), etc ([#2213](https://github.com/pybamm-team/PyBaMM/pull/2213))

## Breaking changes

- Parameters specific to a (primary/secondary) phase in a domain are doubly nested. e.g. `param.c_n_max` is now `param.n.prim.c_max` ([#2248](https://github.com/pybamm-team/PyBaMM/pull/2248))

# [v22.7](https://github.com/pybamm-team/PyBaMM/tree/v22.7) - 2022-07-31

## Features

- Moved general code about submodels to `BaseModel` instead of `BaseBatteryModel`, making it easier to build custom models from submodels. ([#2169](https://github.com/pybamm-team/PyBaMM/pull/2169))
- Events can now be plotted as a regular variable (under the name "Event: event_name", e.g. "Event: Minimum voltage [V]") ([#2158](https://github.com/pybamm-team/PyBaMM/pull/2158))
- Added example showing how to print whether a model is compatible with a parameter set ([#2112](https://github.com/pybamm-team/PyBaMM/pull/2112))
- Added SEI growth on cracks ([#2104](https://github.com/pybamm-team/PyBaMM/pull/2104))
- Added Arrhenius temperature dependence of SEI growth ([#2104](https://github.com/pybamm-team/PyBaMM/pull/2104))
- The "Inner SEI reaction proportion" parameter actually gets used now ([#2104](https://github.com/pybamm-team/PyBaMM/pull/2104))
- New OKane2022 parameter set replaces Chen2020_plating ([#2104](https://github.com/pybamm-team/PyBaMM/pull/2104))
- SEI growth, lithium plating and porosity change can now be set to distributed in `SPMe`. There is an additional option called `x-average side reactions` which allows to set this (note that for `SPM` it is always x-averaged). ([#2099](https://github.com/pybamm-team/PyBaMM/pull/2099))

## Optimizations

- Improved eSOH calculations to be more robust ([#2192](https://github.com/pybamm-team/PyBaMM/pull/2192),[#2199](https://github.com/pybamm-team/PyBaMM/pull/2199))
- The (2x2x2=8) particle diffusion submodels have been consolidated into just three submodels (Fickian diffusion, polynomial profile, and x-averaged polynomial profile) with optional x-averaging and size distribution. Polynomial profile and x-averaged polynomial profile are still two separate submodels, since they deal with surface concentration differently.
- Added error for when solution vector gets too large, to help debug solver errors ([#2138](https://github.com/pybamm-team/PyBaMM/pull/2138))

## Bug fixes

- Fixed error reporting for simulation with experiment ([#2213](https://github.com/pybamm-team/PyBaMM/pull/2213))
- Fixed a bug in `Simulation` that caused initial conditions to change when solving an experiment multiple times ([#2204](https://github.com/pybamm-team/PyBaMM/pull/2204))
- Fixed labels and ylims in `plot_voltage_components`([#2183](https://github.com/pybamm-team/PyBaMM/pull/2183))
- Fixed 2D interpolant ([#2180](https://github.com/pybamm-team/PyBaMM/pull/2180))
- Fixes a bug where the SPMe always builds even when `build=False` ([#2169](https://github.com/pybamm-team/PyBaMM/pull/2169))
- Some events have been removed in the case where they are constant, i.e. can never be reached ([#2158](https://github.com/pybamm-team/PyBaMM/pull/2158))
- Raise explicit `NotImplementedError` if trying to call `bool()` on a pybamm Symbol (e.g. in an if statement condition) ([#2141](https://github.com/pybamm-team/PyBaMM/pull/2141))
- Fixed bug causing cut-off voltage to change after setting up a simulation with a model ([#2138](https://github.com/pybamm-team/PyBaMM/pull/2138))
- A single solution cycle can now be used as a starting solution for a simulation ([#2138](https://github.com/pybamm-team/PyBaMM/pull/2138))

## Breaking changes

- Exchange-current density functions (and some other functions) now take an additional argument, the maximum particle concentration for that phase ([#2134](https://github.com/pybamm-team/PyBaMM/pull/2134))
- Loss of lithium to SEI on cracks is now a degradation variable, so setting a particle mechanics submodel is now compulsory (NoMechanics will suffice) ([#2104](https://github.com/pybamm-team/PyBaMM/pull/2104))

# [v22.6](https://github.com/pybamm-team/PyBaMM/tree/v22.6) - 2022-06-30

## Features

- Added open-circuit potential as a separate submodel ([#2094](https://github.com/pybamm-team/PyBaMM/pull/2094))
- Added partially reversible lithium plating model and new `OKane2022` parameter set to go with it ([#2043](https://github.com/pybamm-team/PyBaMM/pull/2043))
- Added `__eq__` and `__hash__` methods for `Symbol` objects, using `.id` ([#1978](https://github.com/pybamm-team/PyBaMM/pull/1978))

## Optimizations

- Stoichiometry inputs to OCP functions are now bounded between 1e-10 and 1-1e-10, with singularities at 0 and 1 so that OCP goes to +- infinity ([#2095](https://github.com/pybamm-team/PyBaMM/pull/2095))

## Breaking changes

- Changed some dictionary keys to `Symbol` instead of `Symbol.id` (internal change only, should not affect external facing functions) ([#1978](https://github.com/pybamm-team/PyBaMM/pull/1978))

# [v22.5](https://github.com/pybamm-team/PyBaMM/tree/v22.5) - 2022-05-31

## Features

- Added a casadi version of the IDKLU solver, which is used for `model.convert_to_format = "casadi"` ([#2002](https://github.com/pybamm-team/PyBaMM/pull/2002))
- Added functionality to generate Julia expressions from a model. See [PyBaMM.jl](https://github.com/tinosulzer/PyBaMM.jl) for how to use these ([#1942](https://github.com/pybamm-team/PyBaMM/pull/1942)))
- Added basic callbacks to the Simulation class, and a LoggingCallback ([#1880](https://github.com/pybamm-team/PyBaMM/pull/1880)))

## Bug fixes

- Corrected legend order in "plot_voltage_components.py", so each entry refers to the correct overpotential. ([#2061](https://github.com/pybamm-team/PyBaMM/pull/2061))

## Breaking changes

- Changed domain-specific parameter names to a nested attribute. `param.n.l_n` is now `param.n.l` ([#2063](https://github.com/pybamm-team/PyBaMM/pull/2063))

# [v22.4](https://github.com/pybamm-team/PyBaMM/tree/v22.4) - 2022-04-30

## Features

- Added a casadi version of the IDKLU solver, which is used for `model.convert_to_format = "casadi"` ([#2002](https://github.com/pybamm-team/PyBaMM/pull/2002))

## Bug fixes

- Remove old deprecation errors, including those in `parameter_values.py` that caused the simulation if, for example, the reaction rate is re-introduced manually ([#2022](https://github.com/pybamm-team/PyBaMM/pull/2022))

# [v22.3](https://github.com/pybamm-team/PyBaMM/tree/v22.3) - 2022-03-31

## Features

- Added "Discharge energy [W.h]", which is the integral of the power in Watts, as an optional output. Set the option "calculate discharge energy" to "true" to get this output ("false" by default, since it can slow down some of the simple models) ([#1969](https://github.com/pybamm-team/PyBaMM/pull/1969)))
- Added an option "calculate heat source for isothermal models" to choose whether or not the heat generation terms are computed when running models with the option `thermal="isothermal"` ([#1958](https://github.com/pybamm-team/PyBaMM/pull/1958))

## Optimizations

- Simplified `model.new_copy()` ([#1977](https://github.com/pybamm-team/PyBaMM/pull/1977))

## Bug fixes

- Fix bug where sensitivity calculation failed if len of `calculate_sensitivities` was less than `inputs` ([#1897](https://github.com/pybamm-team/PyBaMM/pull/1897))
- Fixed a bug in the eSOH variable calculation when OCV is given as data ([#1975](https://github.com/pybamm-team/PyBaMM/pull/1975))
- Fixed a bug where isothermal models did not compute any heat source terms ([#1958](https://github.com/pybamm-team/PyBaMM/pull/1958))

## Breaking changes

- Removed `model.new_empty_copy()` (use `model.new_copy()` instead) ([#1977](https://github.com/pybamm-team/PyBaMM/pull/1977))
- Dropped support for Windows 32-bit architecture ([#1964](https://github.com/pybamm-team/PyBaMM/pull/1964))

# [v22.2](https://github.com/pybamm-team/PyBaMM/tree/v22.2) - 2022-02-28

## Features

- Isothermal models now calculate heat source terms (but the temperature remains constant). The models now also account for current collector heating when `dimensionality=0` ([#1929](https://github.com/pybamm-team/PyBaMM/pull/1929))
- Added new models for power control and resistance control ([#1917](https://github.com/pybamm-team/PyBaMM/pull/1917))
- Initial concentrations can now be provided as a function of `r` as well as `x` ([#1866](https://github.com/pybamm-team/PyBaMM/pull/1866))

## Bug fixes

- Fixed a bug where thermal submodels could not be used with half-cells ([#1929](https://github.com/pybamm-team/PyBaMM/pull/1929))
- Parameters can now be imported from a directory having "pybamm" in its name ([#1919](https://github.com/pybamm-team/PyBaMM/pull/1919))
- `scikit.odes` and `SUNDIALS` can now be installed using `pybamm_install_odes` ([#1916](https://github.com/pybamm-team/PyBaMM/pull/1916))

## Breaking changes

- The `domain` setter and `auxiliary_domains` getter have been deprecated, `domains` setter/getter should be used instead. The `domain` getter is still active. We now recommend creating symbols with `domains={...}` instead of `domain=..., auxiliary_domains={...}`, but the latter is not yet deprecated ([#1866](https://github.com/pybamm-team/PyBaMM/pull/1866))

# [v22.1](https://github.com/pybamm-team/PyBaMM/tree/v22.1) - 2022-01-31

## Features

- Half-cell models can now be run with "surface form" ([#1913](https://github.com/pybamm-team/PyBaMM/pull/1913))
- Added option for different kinetics on anode and cathode ([#1913](https://github.com/pybamm-team/PyBaMM/pull/1913))
- Allow `pybamm.Solution.save_data()` to return a string if filename is None, and added json to_format option ([#1909](https://github.com/pybamm-team/PyBaMM/pull/1909))
- Added an option to force install compatible versions of jax and jaxlib if already installed using CLI ([#1881](https://github.com/pybamm-team/PyBaMM/pull/1881))

## Optimizations

- The `Symbol` nodes no longer subclasses `anytree.NodeMixIn`. This removes some checks that were not really needed ([#1912](https://github.com/pybamm-team/PyBaMM/pull/1912))

## Bug fixes

- Parameters can now be imported from any given path in `Windows` ([#1900](https://github.com/pybamm-team/PyBaMM/pull/1900))
- Fixed initial conditions for the EC SEI model ([#1895](https://github.com/pybamm-team/PyBaMM/pull/1895))
- Fixed issue in extraction of sensitivites ([#1894](https://github.com/pybamm-team/PyBaMM/pull/1894))

# [v21.12](https://github.com/pybamm-team/PyBaMM/tree/v21.11) - 2021-12-29

## Features

- Added new kinetics models for asymmetric Butler-Volmer, linear kinetics, and Marcus-Hush-Chidsey ([#1858](https://github.com/pybamm-team/PyBaMM/pull/1858))
- Experiments can be set to terminate when a voltage is reached (across all steps) ([#1832](https://github.com/pybamm-team/PyBaMM/pull/1832))
- Added cylindrical geometry and finite volume method ([#1824](https://github.com/pybamm-team/PyBaMM/pull/1824))

## Bug fixes

- `PyBaMM` is now importable in `Linux` systems where `jax` is already installed ([#1874](https://github.com/pybamm-team/PyBaMM/pull/1874))
- Simulations with drive cycles now support `initial_soc` ([#1842](https://github.com/pybamm-team/PyBaMM/pull/1842))
- Fixed bug in expression tree simplification ([#1831](https://github.com/pybamm-team/PyBaMM/pull/1831))
- Solid tortuosity is now correctly calculated with Bruggeman coefficient of the respective electrode ([#1773](https://github.com/pybamm-team/PyBaMM/pull/1773))

# [v21.11](https://github.com/pybamm-team/PyBaMM/tree/v21.11) - 2021-11-30

## Features

- The name of a parameter set can be passed to `ParameterValues` as a string, e.g. `ParameterValues("Chen2020")` ([#1822](https://github.com/pybamm-team/PyBaMM/pull/1822))
- Added submodels for interface utilisation ([#1821](https://github.com/pybamm-team/PyBaMM/pull/1821))
- Reformatted SEI growth models into a single submodel with conditionals ([#1808](https://github.com/pybamm-team/PyBaMM/pull/1808))
- Stress-induced diffusion is now a separate model option instead of being automatically included when using the particle mechanics submodels ([#1797](https://github.com/pybamm-team/PyBaMM/pull/1797))
- `Experiment`s with drive cycles can be solved ([#1793](https://github.com/pybamm-team/PyBaMM/pull/1793))
- Added surface area to volume ratio as a factor to the SEI equations ([#1790](https://github.com/pybamm-team/PyBaMM/pull/1790))
- Half-cell SPM and SPMe have been implemented ([#1731](https://github.com/pybamm-team/PyBaMM/pull/1731))

## Bug fixes

- Fixed `sympy` operators for `Arctan` and `Exponential` ([#1786](https://github.com/pybamm-team/PyBaMM/pull/1786))
- Fixed finite volume discretization in spherical polar coordinates ([#1782](https://github.com/pybamm-team/PyBaMM/pull/1782))
- Fixed bug when using `Experiment` with a pouch cell model ([#1707](https://github.com/pybamm-team/PyBaMM/pull/1707))
- Fixed bug when using `Experiment` with a plating model ([#1707](https://github.com/pybamm-team/PyBaMM/pull/1707))
- Fixed hack for potentials in the SPMe model ([#1707](https://github.com/pybamm-team/PyBaMM/pull/1707))

## Breaking changes

- The `chemistry` keyword argument in `ParameterValues` has been deprecated. Use `ParameterValues(chem)` instead of `ParameterValues(chemistry=chem)` ([#1822](https://github.com/pybamm-team/PyBaMM/pull/1822))
- Raise error when trying to convert an `Interpolant` with the "pchip" interpolator to CasADI ([#1791](https://github.com/pybamm-team/PyBaMM/pull/1791))
- Raise error if `Concatenation` is used directly with `Variable` objects (`concatenation` should be used instead) ([#1789](https://github.com/pybamm-team/PyBaMM/pull/1789))
- Made jax, jaxlib and the PyBaMM JaxSolver optional ([#1767](https://github.com/pybamm-team/PyBaMM/pull/1767), [#1803](https://github.com/pybamm-team/PyBaMM/pull/1803))

# [v21.10](https://github.com/pybamm-team/PyBaMM/tree/v21.10) - 2021-10-31

## Features

- Summary variables can now be user-determined ([#1760](https://github.com/pybamm-team/PyBaMM/pull/1760))
- Added `all_first_states` to the `Solution` object for a simulation with experiment ([#1759](https://github.com/pybamm-team/PyBaMM/pull/1759))
- Added a new method (`create_gif`) in `QuickPlot`, `Simulation` and `BatchStudy` to create a GIF of a simulation ([#1754](https://github.com/pybamm-team/PyBaMM/pull/1754))
- Added more examples for the `BatchStudy` class ([#1747](https://github.com/pybamm-team/PyBaMM/pull/1747))
- SEI models can now be included in the half-cell model ([#1705](https://github.com/pybamm-team/PyBaMM/pull/1705))

## Bug fixes

- Half-cell model and lead-acid models can now be simulated with `Experiment`s ([#1759](https://github.com/pybamm-team/PyBaMM/pull/1759))
- Removed in-place modification of the solution objects by `QuickPlot` ([#1747](https://github.com/pybamm-team/PyBaMM/pull/1747))
- Fixed vector-vector multiplication bug that was causing errors in the SPM with constant voltage or power ([#1735](https://github.com/pybamm-team/PyBaMM/pull/1735))

# [v21.9](https://github.com/pybamm-team/PyBaMM/tree/v21.9) - 2021-09-30

## Features

- Added thermal parameters (thermal conductivity, specific heat, etc.) to the `Ecker2015` parameter set from Zhao et al. (2018) and Hales et al. (2019) ([#1683](https://github.com/pybamm-team/PyBaMM/pull/1683))
- Added `plot_summary_variables` to plot and compare summary variables ([#1678](https://github.com/pybamm-team/PyBaMM/pull/1678))
- The DFN model can now be used directly (instead of `BasicDFNHalfCell`) to simulate a half-cell ([#1600](https://github.com/pybamm-team/PyBaMM/pull/1600))

## Breaking changes

- Dropped support for Python 3.6 ([#1696](https://github.com/pybamm-team/PyBaMM/pull/1696))
- The substring 'negative electrode' has been removed from variables related to SEI and lithium plating (e.g. 'Total negative electrode SEI thickness [m]' replaced by 'Total SEI thickness [m]') ([#1654](https://github.com/pybamm-team/PyBaMM/pull/1654))

# [v21.08](https://github.com/pybamm-team/PyBaMM/tree/v21.08) - 2021-08-26

This release introduces:

- the switch to calendar versioning: from now on we will use year.month version number
- sensitivity analysis of solutions with respect to input parameters
- several new models, including many-particle and state-of-health models
- improvement on how CasADI solver's handle events, including a new "fast with events" mode
- several other new features, optimizations, and bug fixes, summarized below

## Features

- Added submodels and functionality for particle-size distributions in the DFN model, including an
  example notebook ([#1602](https://github.com/pybamm-team/PyBaMM/pull/1602))
- Added UDDS and WLTC drive cycles ([#1601](https://github.com/pybamm-team/PyBaMM/pull/1601))
- Added LG M50 (NMC811 and graphite + SiOx) parameter set from O'Regan 2022 ([#1594](https://github.com/pybamm-team/PyBaMM/pull/1594))
- `pybamm.base_solver.solve` function can take a list of input parameters to calculate the sensitivities of the solution with respect to. Alternatively, it can be set to `True` to calculate the sensitivities for all input parameters ([#1552](https://github.com/pybamm-team/PyBaMM/pull/1552))
- Added capability for `quaternary` domains (in addition to `primary`, `secondary` and `tertiary`), increasing the maximum number of domains that a `Symbol` can have to 4. ([#1580](https://github.com/pybamm-team/PyBaMM/pull/1580))
- Tabs can now be placed at the bottom of the cell in 1+1D thermal models ([#1581](https://github.com/pybamm-team/PyBaMM/pull/1581))
- Added temperature dependence on electrode electronic conductivity ([#1570](https://github.com/pybamm-team/PyBaMM/pull/1570))
- `pybamm.base_solver.solve` function can take a list of input parameters to calculate the sensitivities of the solution with respect to. Alternatively, it can be set to `True` to calculate the sensitivities for all input parameters ([#1552](https://github.com/pybamm-team/PyBaMM/pull/1552))
- Added a new lithium-ion model `MPM` or Many-Particle Model, with a distribution of particle sizes in each electrode. ([#1529](https://github.com/pybamm-team/PyBaMM/pull/1529))
- Added 2 new submodels for lithium transport in a size distribution of electrode particles: Fickian diffusion (`FickianSingleSizeDistribution`) and uniform concentration profile (`FastSingleSizeDistribution`). ([#1529](https://github.com/pybamm-team/PyBaMM/pull/1529))
- Added a "particle size" domain to the default lithium-ion geometry, including plotting capabilities (`QuickPlot`) and processing of variables (`ProcessedVariable`). ([#1529](https://github.com/pybamm-team/PyBaMM/pull/1529))
- Added fitted expressions for OCPs for the Chen2020 parameter set ([#1526](https://github.com/pybamm-team/PyBaMM/pull/1497))
- Added `initial_soc` argument to `Simualtion.solve` for specifying the initial SOC when solving a model ([#1512](https://github.com/pybamm-team/PyBaMM/pull/1512))
- Added `print_name` to some symbols ([#1495](https://github.com/pybamm-team/PyBaMM/pull/1495), [#1497](https://github.com/pybamm-team/PyBaMM/pull/1497))
- Added Base Parameters class and SymPy in dependencies ([#1495](https://github.com/pybamm-team/PyBaMM/pull/1495))
- Added a new "reaction-driven" model for LAM from Reniers et al (2019) ([#1490](https://github.com/pybamm-team/PyBaMM/pull/1490))
- Some features ("loss of active material" and "particle mechanics") can now be specified separately for the negative electrode and positive electrode by passing a 2-tuple ([#1490](https://github.com/pybamm-team/PyBaMM/pull/1490))
- `plot` and `plot2D` now take and return a matplotlib Axis to allow for easier customization ([#1472](https://github.com/pybamm-team/PyBaMM/pull/1472))
- `ParameterValues.evaluate` can now return arrays to allow function parameters to be easily evaluated ([#1472](https://github.com/pybamm-team/PyBaMM/pull/1472))
- Added option to save only specific cycle numbers when simulating an `Experiment` ([#1459](https://github.com/pybamm-team/PyBaMM/pull/1459))
- Added capacity-based termination conditions when simulating an `Experiment` ([#1459](https://github.com/pybamm-team/PyBaMM/pull/1459))
- Added "summary variables" to track degradation over several cycles ([#1459](https://github.com/pybamm-team/PyBaMM/pull/1459))
- Added `ElectrodeSOH` model for calculating capacities and stoichiometric limits ([#1459](https://github.com/pybamm-team/PyBaMM/pull/1459))
- Added Batch Study class ([#1455](https://github.com/pybamm-team/PyBaMM/pull/1455))
- Added `ConcatenationVariable`, which is automatically created when variables are concatenated ([#1453](https://github.com/pybamm-team/PyBaMM/pull/1453))
- Added "fast with events" mode for the CasADi solver, which solves a model and finds events more efficiently than "safe" mode. As of PR #1450 this feature is still being tested and "safe" mode remains the default ([#1450](https://github.com/pybamm-team/PyBaMM/pull/1450))

## Optimizations

- Models that mostly use x-averaged quantities (SPM and SPMe) now use x-averaged degradation models ([#1490](https://github.com/pybamm-team/PyBaMM/pull/1490))
- Improved how the CasADi solver's "safe" mode finds events ([#1450](https://github.com/pybamm-team/PyBaMM/pull/1450))
- Perform more automatic simplifications of the expression tree ([#1449](https://github.com/pybamm-team/PyBaMM/pull/1449))
- Reduce time taken to hash a sparse `Matrix` object ([#1449](https://github.com/pybamm-team/PyBaMM/pull/1449))

## Bug fixes

- Fixed bug with `load_function` ([#1675](https://github.com/pybamm-team/PyBaMM/pull/1675))
- Updated documentation to include some previously missing functions, such as `erf` and `tanh` ([#1628](https://github.com/pybamm-team/PyBaMM/pull/1628))
- Fixed reading citation file without closing ([#1620](https://github.com/pybamm-team/PyBaMM/pull/1620))
- Porosity variation for SEI and plating models is calculated from the film thickness rather than from a separate ODE ([#1617](https://github.com/pybamm-team/PyBaMM/pull/1617))
- Fixed a bug where the order of the indexing for the entries of variables discretised using FEM was incorrect ([#1556](https://github.com/pybamm-team/PyBaMM/pull/1556))
- Fix broken module import for spyder when running a script twice ([#1555](https://github.com/pybamm-team/PyBaMM/pull/1555))
- Fixed ElectrodeSOH model for multi-dimensional simulations ([#1548](https://github.com/pybamm-team/PyBaMM/pull/1548))
- Removed the overly-restrictive check "each variable in the algebraic eqn keys must appear in the eqn" ([#1510](https://github.com/pybamm-team/PyBaMM/pull/1510))
- Made parameters importable through pybamm ([#1475](https://github.com/pybamm-team/PyBaMM/pull/1475))

## Breaking changes

- Refactored the `particle` submodel module, with the models having no size distribution now found in `particle.no_distribution`, and those with a size distribution in `particle.size_distribution`. Renamed submodels to indicate the transport model (Fickian diffusion, polynomial profile) and if they are "x-averaged". E.g., `FickianManyParticles` and `FickianSingleParticle` are now `no_distribution.FickianDiffusion` and `no_distribution.XAveragedFickianDiffusion` ([#1602](https://github.com/pybamm-team/PyBaMM/pull/1602))
- Changed sensitivity API. Removed `ProcessedSymbolicVariable`, all sensitivity now handled within the solvers and `ProcessedVariable` ([#1552](https://github.com/pybamm-team/PyBaMM/pull/1552),[#2276](https://github.com/pybamm-team/PyBaMM/pull/2276))
- The `Yang2017` parameter set has been removed as the complete parameter set is not publicly available in the literature ([#1577](https://github.com/pybamm-team/PyBaMM/pull/1577))
- Changed how options are specified for the "loss of active material" and "particle cracking" submodels. "loss of active material" can now be one of "none", "stress-driven", or "reaction-driven", or a 2-tuple for different options in negative and positive electrode. Similarly "particle cracking" (now called "particle mechanics") can now be "none", "swelling only", "swelling and cracking", or a 2-tuple ([#1490](https://github.com/pybamm-team/PyBaMM/pull/1490))
- Changed the variable in the full diffusion model from "Electrolyte concentration" to "Porosity times concentration" ([#1476](https://github.com/pybamm-team/PyBaMM/pull/1476))
- Renamed `lithium-ion` folder to `lithium_ion` and `lead-acid` folder to `lead_acid` in parameters ([#1464](https://github.com/pybamm-team/PyBaMM/pull/1464))

# [v0.4.0](https://github.com/pybamm-team/PyBaMM/tree/v0.4.0) - 2021-03-28

This release introduces:

- several new models, including reversible and irreversible plating submodels, submodels for loss of active material, Yang et al.'s (2017) coupled SEI/plating/pore clogging model, and the Newman-Tobias model
- internal optimizations for solving models, particularly for simulating experiments, with more accurate event detection and more efficient numerical methods and post-processing
- parallel solutions of a model with different inputs
- a cleaner installation process for Mac when installing from PyPI, no longer requiring a Homebrew installation of Sundials
- improved plotting functionality, including adding a new 'voltage component' plot
- several other new features, optimizations, and bug fixes, summarized below

## Features

- Added `NewmanTobias` li-ion battery model ([#1423](https://github.com/pybamm-team/PyBaMM/pull/1423))
- Added `plot_voltage_components` to easily plot the component overpotentials that make up the voltage ([#1419](https://github.com/pybamm-team/PyBaMM/pull/1419))
- Made `QuickPlot` more customizable and added an example ([#1419](https://github.com/pybamm-team/PyBaMM/pull/1419))
- `Solution` objects can now be created by stepping _different_ models ([#1408](https://github.com/pybamm-team/PyBaMM/pull/1408))
- Added Yang et al 2017 model that couples irreversible lithium plating, SEI growth and change in porosity which produces a transition from linear to nonlinear degradation pattern of lithium-ion battery over extended cycles([#1398](https://github.com/pybamm-team/PyBaMM/pull/1398))
- Added support for Python 3.9 and dropped support for Python 3.6. Python 3.6 may still work but is now untested ([#1370](https://github.com/pybamm-team/PyBaMM/pull/1370))
- Added the electrolyte overpotential and Ohmic losses for full conductivity, including surface form ([#1350](https://github.com/pybamm-team/PyBaMM/pull/1350))
- Added functionality to `Citations` to print formatted citations ([#1340](https://github.com/pybamm-team/PyBaMM/pull/1340))
- Updated the way events are handled in `CasadiSolver` for more accurate event location ([#1328](https://github.com/pybamm-team/PyBaMM/pull/1328))
- Added error message if initial conditions are outside the bounds of a variable ([#1326](https://github.com/pybamm-team/PyBaMM/pull/1326))
- Added temperature dependence to density, heat capacity and thermal conductivity ([#1323](https://github.com/pybamm-team/PyBaMM/pull/1323))
- Added temperature dependence to the transference number (`t_plus`) ([#1317](https://github.com/pybamm-team/PyBaMM/pull/1317))
- Added new functionality for `Interpolant` ([#1312](https://github.com/pybamm-team/PyBaMM/pull/1312))
- Added option to express experiments (and extract solutions) in terms of cycles of operating condition ([#1309](https://github.com/pybamm-team/PyBaMM/pull/1309))
- The event time and state are now returned as part of `Solution.t` and `Solution.y` so that the event is accurately captured in the returned solution ([#1300](https://github.com/pybamm-team/PyBaMM/pull/1300))
- Added reversible and irreversible lithium plating models ([#1287](https://github.com/pybamm-team/PyBaMM/pull/1287))
- Reformatted the `BasicDFNHalfCell` to be consistent with the other models ([#1282](https://github.com/pybamm-team/PyBaMM/pull/1282))
- Added option to make the total interfacial current density a state ([#1280](https://github.com/pybamm-team/PyBaMM/pull/1280))
- Added functionality to initialize a model using the solution from another model ([#1278](https://github.com/pybamm-team/PyBaMM/pull/1278))
- Added submodels for active material ([#1262](https://github.com/pybamm-team/PyBaMM/pull/1262))
- Updated solvers' method `solve()` so it can take a list of inputs dictionaries as the `inputs` keyword argument. In this case the model is solved for each input set in the list, and a list of solutions mapping the set of inputs to the solutions is returned. Note that `solve()` can still take a single dictionary as the `inputs` keyword argument. In this case the behaviour is unchanged compared to previous versions.([#1261](https://github.com/pybamm-team/PyBaMM/pull/1261))
- Added composite surface form electrolyte models: `CompositeDifferential` and `CompositeAlgebraic` ([#1207](https://github.com/pybamm-team/PyBaMM/issues/1207))

## Optimizations

- Improved the way an `Experiment` is simulated to reduce solve time (at the cost of slightly higher set-up time) ([#1408](https://github.com/pybamm-team/PyBaMM/pull/1408))
- Add script and workflow to automatically update parameter_sets.py docstrings ([#1371](https://github.com/pybamm-team/PyBaMM/pull/1371))
- Add URLs checker in workflows ([#1347](https://github.com/pybamm-team/PyBaMM/pull/1347))
- The `Solution` class now only creates the concatenated `y` when the user asks for it. This is an optimization step as the concatenation can be slow, especially with larger experiments ([#1331](https://github.com/pybamm-team/PyBaMM/pull/1331))
- If solver method `solve()` is passed a list of inputs as the `inputs` keyword argument, the resolution of the model for each input set is spread across several Python processes, usually running in parallel on different processors. The default number of processes is the number of processors available. `solve()` takes a new keyword argument `nproc` which can be used to set this number a manually.
- Variables are now post-processed using CasADi ([#1316](https://github.com/pybamm-team/PyBaMM/pull/1316))
- Operations such as `1*x` and `0+x` now directly return `x` ([#1252](https://github.com/pybamm-team/PyBaMM/pull/1252))

## Bug fixes

- Fixed a bug on the boundary conditions of `FickianSingleParticle` and `FickianManyParticles` to ensure mass is conserved ([#1421](https://github.com/pybamm-team/PyBaMM/pull/1421))
- Fixed a bug where the `PolynomialSingleParticle` submodel gave incorrect results with "dimensionality" equal to 2 ([#1411](https://github.com/pybamm-team/PyBaMM/pull/1411))
- Fixed a bug where volume averaging in 0D gave the wrong result ([#1411](https://github.com/pybamm-team/PyBaMM/pull/1411))
- Fixed a sign error in the positive electrode ohmic losses ([#1407](https://github.com/pybamm-team/PyBaMM/pull/1407))
- Fixed the formulation of the EC reaction SEI model ([#1397](https://github.com/pybamm-team/PyBaMM/pull/1397))
- Simulations now stop when an experiment becomes infeasible ([#1395](https://github.com/pybamm-team/PyBaMM/pull/1395))
- Added a check for domains in `Concatenation` ([#1368](https://github.com/pybamm-team/PyBaMM/pull/1368))
- Differentiation now works even when the differentiation variable is a constant ([#1294](https://github.com/pybamm-team/PyBaMM/pull/1294))
- Fixed a bug where the event time and state were no longer returned as part of the solution ([#1344](https://github.com/pybamm-team/PyBaMM/pull/1344))
- Fixed a bug in `CasadiSolver` safe mode which crashed when there were extrapolation events but no termination events ([#1321](https://github.com/pybamm-team/PyBaMM/pull/1321))
- When an `Interpolant` is extrapolated an error is raised for `CasadiSolver` (and a warning is raised for the other solvers) ([#1315](https://github.com/pybamm-team/PyBaMM/pull/1315))
- Fixed `Simulation` and `model.new_copy` to fix a bug where changes to the model were overwritten ([#1278](https://github.com/pybamm-team/PyBaMM/pull/1278))

## Breaking changes

- Removed `Simplification` class and `.simplify()` function ([#1369](https://github.com/pybamm-team/PyBaMM/pull/1369))
- All example notebooks in PyBaMM's GitHub repository must now include the command `pybamm.print_citations()`, otherwise the tests will fail. This is to encourage people to use this command to cite the relevant papers ([#1340](https://github.com/pybamm-team/PyBaMM/pull/1340))
- Notation has been homogenised to use positive and negative electrode (instead of cathode and anode). This applies to the parameter folders (now called `'positive_electrodes'` and `'negative_electrodes'`) and the options of `active_material` and `particle_cracking` submodels (now called `'positive'` and `'negative'`) ([#1337](https://github.com/pybamm-team/PyBaMM/pull/1337))
- `Interpolant` now takes `x` and `y` instead of a single `data` entry ([#1312](https://github.com/pybamm-team/PyBaMM/pull/1312))
- Boolean model options ('sei porosity change', 'convection') must now be given in string format ('true' or 'false' instead of True or False) ([#1280](https://github.com/pybamm-team/PyBaMM/pull/1280))
- Operations such as `1*x` and `0+x` now directly return `x`. This can be bypassed by explicitly creating the binary operators, e.g. `pybamm.Multiplication(1, x)` ([#1252](https://github.com/pybamm-team/PyBaMM/pull/1252))
- `'Cell capacity [A.h]'` has been renamed to `'Nominal cell capacity [A.h]'`. `'Cell capacity [A.h]'` will be deprecated in the next release. ([#1352](https://github.com/pybamm-team/PyBaMM/pull/1352))

# [v0.3.0](https://github.com/pybamm-team/PyBaMM/tree/v0.3.0) - 2020-12-01

This release introduces a new aging model for particle mechanics, a new reduced-order model (TSPMe), and a parameter set for A123 LFP cells. Additionally, there have been several backend optimizations to speed up model creation and solving, and other minor features and bug fixes.

## Features

- Added a submodel for particle mechanics ([#1232](https://github.com/pybamm-team/PyBaMM/pull/1232))
- Added a notebook on how to speed up the solver and handle instabilities ([#1223](https://github.com/pybamm-team/PyBaMM/pull/1223))
- Improve string printing of `BinaryOperator`, `Function`, and `Concatenation` objects ([#1223](https://github.com/pybamm-team/PyBaMM/pull/1223))
- Added `Solution.integration_time`, which is the time taken just by the integration subroutine, without extra setups ([#1223](https://github.com/pybamm-team/PyBaMM/pull/1223))
- Added parameter set for an A123 LFP cell ([#1209](https://github.com/pybamm-team/PyBaMM/pull/1209))
- Added variables related to equivalent circuit models ([#1204](https://github.com/pybamm-team/PyBaMM/pull/1204))
- Added the `Integrated` electrolyte conductivity submodel ([#1188](https://github.com/pybamm-team/PyBaMM/pull/1188))
- Added an example script to check conservation of lithium ([#1186](https://github.com/pybamm-team/PyBaMM/pull/1186))
- Added `erf` and `erfc` functions ([#1184](https://github.com/pybamm-team/PyBaMM/pull/1184))

## Optimizations

- Add (optional) smooth approximations for the `Minimum`, `Maximum`, `Heaviside`, and `AbsoluteValue` operators ([#1223](https://github.com/pybamm-team/PyBaMM/pull/1223))
- Avoid unnecessary repeated computations in the solvers ([#1222](https://github.com/pybamm-team/PyBaMM/pull/1222))
- Rewrite `Symbol.is_constant` to be more efficient ([#1222](https://github.com/pybamm-team/PyBaMM/pull/1222))
- Cache shape and size calculations ([#1222](https://github.com/pybamm-team/PyBaMM/pull/1222))
- Only instantiate the geometric, electrical and thermal parameter classes once ([#1222](https://github.com/pybamm-team/PyBaMM/pull/1222))

## Bug fixes

- Quickplot now works when timescale or lengthscale is a function of an input parameter ([#1234](https://github.com/pybamm-team/PyBaMM/pull/1234))
- Fix bug that was slowing down creation of the EC reaction SEI submodel ([#1227](https://github.com/pybamm-team/PyBaMM/pull/1227))
- Add missing separator thermal parameters for the Ecker parameter set ([#1226](https://github.com/pybamm-team/PyBaMM/pull/1226))
- Make sure simulation solves when evaluated timescale is a function of an input parameter ([#1218](https://github.com/pybamm-team/PyBaMM/pull/1218))
- Raise error if saving to MATLAB with variable names that MATLAB can't read, and give option of providing alternative variable names ([#1206](https://github.com/pybamm-team/PyBaMM/pull/1206))
- Raise error if the boundary condition at the origin in a spherical domain is other than no-flux ([#1175](https://github.com/pybamm-team/PyBaMM/pull/1175))
- Fix boundary conditions at r = 0 for Creating Models notebooks ([#1173](https://github.com/pybamm-team/PyBaMM/pull/1173))

## Breaking changes

- The parameters "Positive/Negative particle distribution in x" and "Positive/Negative surface area to volume ratio distribution in x" have been deprecated. Instead, users can provide "Positive/Negative particle radius [m]" and "Positive/Negative surface area to volume ratio [m-1]" directly as functions of through-cell position (x [m]) ([#1237](https://github.com/pybamm-team/PyBaMM/pull/1237))

# [v0.2.4](https://github.com/pybamm-team/PyBaMM/tree/v0.2.4) - 2020-09-07

This release adds new operators for more complex models, some basic sensitivity analysis, and a spectral volumes spatial method, as well as some small bug fixes.

## Features

- Added variables which track the total amount of lithium in the system ([#1136](https://github.com/pybamm-team/PyBaMM/pull/1136))
- Added `Upwind` and `Downwind` operators for convection ([#1134](https://github.com/pybamm-team/PyBaMM/pull/1134))
- Added Getting Started notebook on solver options and changing the mesh. Also added a notebook detailing the different thermal options, and a notebook explaining the steps that occur behind the scenes in the `Simulation` class ([#1131](https://github.com/pybamm-team/PyBaMM/pull/1131))
- Added particle submodel that use a polynomial approximation to the concentration within the electrode particles ([#1130](https://github.com/pybamm-team/PyBaMM/pull/1130))
- Added `Modulo`, `Floor` and `Ceiling` operators ([#1121](https://github.com/pybamm-team/PyBaMM/pull/1121))
- Added DFN model for a half cell ([#1121](https://github.com/pybamm-team/PyBaMM/pull/1121))
- Automatically compute surface area to volume ratio based on particle shape for li-ion models ([#1120](https://github.com/pybamm-team/PyBaMM/pull/1120))
- Added "R-averaged particle concentration" variables ([#1118](https://github.com/pybamm-team/PyBaMM/pull/1118))
- Added support for sensitivity calculations to the casadi solver ([#1109](https://github.com/pybamm-team/PyBaMM/pull/1109))
- Added support for index 1 semi-explicit dae equations and sensitivity calculations to JAX BDF solver ([#1107](https://github.com/pybamm-team/PyBaMM/pull/1107))
- Allowed keyword arguments to be passed to `Simulation.plot()` ([#1099](https://github.com/pybamm-team/PyBaMM/pull/1099))
- Added the Spectral Volumes spatial method and the submesh that it works with ([#900](https://github.com/pybamm-team/PyBaMM/pull/900))

## Bug fixes

- Fixed bug where some parameters were not being set by the `EcReactionLimited` SEI model ([#1136](https://github.com/pybamm-team/PyBaMM/pull/1136))
- Fixed bug on electrolyte potential for `BasicDFNHalfCell` ([#1133](https://github.com/pybamm-team/PyBaMM/pull/1133))
- Fixed `r_average` to work with `SecondaryBroadcast` ([#1118](https://github.com/pybamm-team/PyBaMM/pull/1118))
- Fixed finite volume discretisation of spherical integrals ([#1118](https://github.com/pybamm-team/PyBaMM/pull/1118))
- `t_eval` now gets changed to a `linspace` if a list of length 2 is passed ([#1113](https://github.com/pybamm-team/PyBaMM/pull/1113))
- Fixed bug when setting a function with an `InputParameter` ([#1111](https://github.com/pybamm-team/PyBaMM/pull/1111))

## Breaking changes

- The "fast diffusion" particle option has been renamed "uniform profile" ([#1130](https://github.com/pybamm-team/PyBaMM/pull/1130))
- The modules containing standard parameters are now classes so they can take options
  (e.g. `standard_parameters_lithium_ion` is now `LithiumIonParameters`) ([#1120](https://github.com/pybamm-team/PyBaMM/pull/1120))
- Renamed `quick_plot_vars` to `output_variables` in `Simulation` to be consistent with `QuickPlot`. Passing `quick_plot_vars` to `Simulation.plot()` has been deprecated and `output_variables` should be passed instead ([#1099](https://github.com/pybamm-team/PyBaMM/pull/1099))

# [v0.2.3](https://github.com/pybamm-team/PyBaMM/tree/v0.2.3) - 2020-07-01

This release enables the use of [Google Colab](https://colab.research.google.com/github/pybamm-team/PyBaMM/blob/main/) for running example notebooks, and adds some small new features and bug fixes.

## Features

- Added JAX evaluator, and ODE solver ([#1038](https://github.com/pybamm-team/PyBaMM/pull/1038))
- Reformatted Getting Started notebooks ([#1083](https://github.com/pybamm-team/PyBaMM/pull/1083))
- Reformatted Landesfeind electrolytes ([#1064](https://github.com/pybamm-team/PyBaMM/pull/1064))
- Adapted examples to be run in Google Colab ([#1061](https://github.com/pybamm-team/PyBaMM/pull/1061))
- Added some new solvers for algebraic models ([#1059](https://github.com/pybamm-team/PyBaMM/pull/1059))
- Added `length_scales` attribute to models ([#1058](https://github.com/pybamm-team/PyBaMM/pull/1058))
- Added averaging in secondary dimensions ([#1057](https://github.com/pybamm-team/PyBaMM/pull/1057))
- Added SEI reaction based on Yang et. al. 2017 and reduction in porosity ([#1009](https://github.com/pybamm-team/PyBaMM/issues/1009))

## Optimizations

- Reformatted CasADi "safe" mode to deal with events better ([#1089](https://github.com/pybamm-team/PyBaMM/pull/1089))

## Bug fixes

- Fixed a bug in `InterstitialDiffusionLimited` ([#1097](https://github.com/pybamm-team/PyBaMM/pull/1097))
- Fixed `Simulation` to keep different copies of the model so that parameters can be changed between simulations ([#1090](https://github.com/pybamm-team/PyBaMM/pull/1090))
- Fixed `model.new_copy()` to keep custom submodels ([#1090](https://github.com/pybamm-team/PyBaMM/pull/1090))
- 2D processed variables can now be evaluated at the domain boundaries ([#1088](https://github.com/pybamm-team/PyBaMM/pull/1088))
- Update the default variable points to better capture behaviour in the solid particles in li-ion models ([#1081](https://github.com/pybamm-team/PyBaMM/pull/1081))
- Fix `QuickPlot` to display variables discretised by FEM (in y-z) properly ([#1078](https://github.com/pybamm-team/PyBaMM/pull/1078))
- Add length scales to `EffectiveResistance` models ([#1071](https://github.com/pybamm-team/PyBaMM/pull/1071))
- Allowed for pybamm functions exp, sin, cos, sqrt to be used in expression trees that
  are converted to casadi format ([#1067](https://github.com/pybamm-team/PyBaMM/pull/1067))
- Fix a bug where variables that depend on y and z were transposed in `QuickPlot` ([#1055](https://github.com/pybamm-team/PyBaMM/pull/1055))

## Breaking changes

- `Simulation.specs` and `Simulation.set_defaults` have been deprecated. Users should create a new `Simulation` object for each different case instead ([#1090](https://github.com/pybamm-team/PyBaMM/pull/1090))
- The solution times `t_eval` must now be provided to `Simulation.solve()` when not using an experiment or prescribing the current using drive cycle data ([#1086](https://github.com/pybamm-team/PyBaMM/pull/1086))

# [v0.2.2](https://github.com/pybamm-team/PyBaMM/tree/v0.2.2) - 2020-06-01

New SEI models, simplification of submodel structure, as well as optimisations and general bug fixes.

## Features

- Reformatted `Geometry` and `Mesh` classes ([#1032](https://github.com/pybamm-team/PyBaMM/pull/1032))
- Added arbitrary geometry to the lumped thermal model ([#718](https://github.com/pybamm-team/PyBaMM/issues/718))
- Allowed `ProcessedVariable` to handle cases where `len(solution.t)=1` ([#1020](https://github.com/pybamm-team/PyBaMM/pull/1020))
- Added `BackwardIndefiniteIntegral` symbol ([#1014](https://github.com/pybamm-team/PyBaMM/pull/1014))
- Added `plot` and `plot2D` to enable easy plotting of `pybamm.Array` objects ([#1008](https://github.com/pybamm-team/PyBaMM/pull/1008))
- Updated effective current collector models and added example notebook ([#1007](https://github.com/pybamm-team/PyBaMM/pull/1007))
- Added SEI film resistance as an option ([#994](https://github.com/pybamm-team/PyBaMM/pull/994))
- Added `parameters` attribute to `pybamm.BaseModel` and `pybamm.Geometry` that lists all of the required parameters ([#993](https://github.com/pybamm-team/PyBaMM/pull/993))
- Added tab, edge, and surface cooling ([#965](https://github.com/pybamm-team/PyBaMM/pull/965))
- Added functionality to solver to automatically discretise a 0D model ([#947](https://github.com/pybamm-team/PyBaMM/pull/947))
- Added sensitivity to `CasadiAlgebraicSolver` ([#940](https://github.com/pybamm-team/PyBaMM/pull/940))
- Added `ProcessedSymbolicVariable` class, which can handle symbolic variables (i.e. variables for which the inputs are symbolic) ([#940](https://github.com/pybamm-team/PyBaMM/pull/940))
- Made `QuickPlot` compatible with Google Colab ([#935](https://github.com/pybamm-team/PyBaMM/pull/935))
- Added `BasicFull` model for lead-acid ([#932](https://github.com/pybamm-team/PyBaMM/pull/932))
- Added 'arctan' function ([#973](https://github.com/pybamm-team/PyBaMM/pull/973))

## Optimizations

- Implementing the use of GitHub Actions for CI ([#855](https://github.com/pybamm-team/PyBaMM/pull/855))
- Changed default solver for DAE models to `CasadiSolver` ([#978](https://github.com/pybamm-team/PyBaMM/pull/978))
- Added some extra simplifications to the expression tree ([#971](https://github.com/pybamm-team/PyBaMM/pull/971))
- Changed the behaviour of "safe" mode in `CasadiSolver` ([#956](https://github.com/pybamm-team/PyBaMM/pull/956))
- Sped up model building ([#927](https://github.com/pybamm-team/PyBaMM/pull/927))
- Changed default solver for lead-acid to `CasadiSolver` ([#927](https://github.com/pybamm-team/PyBaMM/pull/927))

## Bug fixes

- Fix a bug where slider plots do not update properly in notebooks ([#1041](https://github.com/pybamm-team/PyBaMM/pull/1041))
- Fix storing and plotting external variables in the solution ([#1026](https://github.com/pybamm-team/PyBaMM/pull/1026))
- Fix running a simulation with a model that is already discretized ([#1025](https://github.com/pybamm-team/PyBaMM/pull/1025))
- Fix CI not triggering for PR. ([#1013](https://github.com/pybamm-team/PyBaMM/pull/1013))
- Fix schedule testing running too often. ([#1010](https://github.com/pybamm-team/PyBaMM/pull/1010))
- Fix doctests failing due to mismatch in unsorted output.([#990](https://github.com/pybamm-team/PyBaMM/pull/990))
- Added extra checks when creating a model, for clearer errors ([#971](https://github.com/pybamm-team/PyBaMM/pull/971))
- Fixed `Interpolant` ids to allow processing ([#962](https://github.com/pybamm-team/PyBaMM/pull/962))
- Fixed a bug in the initial conditions of the potential pair model ([#954](https://github.com/pybamm-team/PyBaMM/pull/954))
- Changed simulation attributes to assign copies rather than the objects themselves ([#952](https://github.com/pybamm-team/PyBaMM/pull/952))
- Added default values to base model so that it works with the `Simulation` class ([#952](https://github.com/pybamm-team/PyBaMM/pull/952))
- Fixed solver to recompute initial conditions when inputs are changed ([#951](https://github.com/pybamm-team/PyBaMM/pull/951))
- Reformatted thermal submodels ([#938](https://github.com/pybamm-team/PyBaMM/pull/938))
- Reformatted electrolyte submodels ([#927](https://github.com/pybamm-team/PyBaMM/pull/927))
- Reformatted convection submodels ([#635](https://github.com/pybamm-team/PyBaMM/pull/635))

## Breaking changes

- Geometry should no longer be given keys 'primary' or 'secondary' ([#1032](https://github.com/pybamm-team/PyBaMM/pull/1032))
- Calls to `ProcessedVariable` objects are now made using dimensional time and space ([#1028](https://github.com/pybamm-team/PyBaMM/pull/1028))
- For variables discretised using finite elements the result returned by calling `ProcessedVariable` is now transposed ([#1020](https://github.com/pybamm-team/PyBaMM/pull/1020))
- Renamed "surface area density" to "surface area to volume ratio" ([#975](https://github.com/pybamm-team/PyBaMM/pull/975))
- Replaced "reaction rate" with "exchange-current density" ([#975](https://github.com/pybamm-team/PyBaMM/pull/975))
- Changed the implementation of reactions in submodels ([#948](https://github.com/pybamm-team/PyBaMM/pull/948))
- Removed some inputs like `T_inf`, `R_g` and activation energies to some of the standard function parameters. This is because each of those inputs is specific to a particular function (e.g. the reference temperature at which the function was measured). To change a property such as the activation energy, users should create a new function, specifying the relevant property as a `Parameter` or `InputParameter` ([#942](https://github.com/pybamm-team/PyBaMM/pull/942))
- The thermal option 'xyz-lumped' has been removed. The option 'thermal current collector' has also been removed ([#938](https://github.com/pybamm-team/PyBaMM/pull/938))
- The 'C-rate' parameter has been deprecated. Use 'Current function [A]' instead. The cell capacity can be accessed as 'Cell capacity [A.h]', and used to calculate current from C-rate ([#952](https://github.com/pybamm-team/PyBaMM/pull/952))

# [v0.2.1](https://github.com/pybamm-team/PyBaMM/tree/v0.2.1) - 2020-03-31

New expression tree node types, models, parameter sets and solvers, as well as general bug fixes and new examples.

## Features

- Store variable slices in model for inspection ([#925](https://github.com/pybamm-team/PyBaMM/pull/925))
- Added LiNiCoO2 parameter set from Ecker et. al. ([#922](https://github.com/pybamm-team/PyBaMM/pull/922))
- Made t_plus (optionally) a function of electrolyte concentration, and added (1 + dlnf/dlnc) to models ([#921](https://github.com/pybamm-team/PyBaMM/pull/921))
- Added `DummySolver` for empty models ([#915](https://github.com/pybamm-team/PyBaMM/pull/915))
- Added functionality to broadcast to edges ([#891](https://github.com/pybamm-team/PyBaMM/pull/891))
- Reformatted and cleaned up `QuickPlot` ([#886](https://github.com/pybamm-team/PyBaMM/pull/886))
- Added thermal effects to lead-acid models ([#885](https://github.com/pybamm-team/PyBaMM/pull/885))
- Added a helper function for info on function parameters ([#881](https://github.com/pybamm-team/PyBaMM/pull/881))
- Added additional notebooks showing how to create and compare models ([#877](https://github.com/pybamm-team/PyBaMM/pull/877))
- Added `Minimum`, `Maximum` and `Sign` operators
  ([#876](https://github.com/pybamm-team/PyBaMM/pull/876))
- Added a search feature to `FuzzyDict` ([#875](https://github.com/pybamm-team/PyBaMM/pull/875))
- Add ambient temperature as a function of time ([#872](https://github.com/pybamm-team/PyBaMM/pull/872))
- Added `CasadiAlgebraicSolver` for solving algebraic systems with CasADi ([#868](https://github.com/pybamm-team/PyBaMM/pull/868))
- Added electrolyte functions from Landesfeind ([#860](https://github.com/pybamm-team/PyBaMM/pull/860))
- Add new symbols `VariableDot`, representing the derivative of a variable wrt time,
  and `StateVectorDot`, representing the derivative of a state vector wrt time
  ([#858](https://github.com/pybamm-team/PyBaMM/issues/858))

## Bug fixes

- Filter out discontinuities that occur after solve times
  ([#941](https://github.com/pybamm-team/PyBaMM/pull/945))
- Fixed tight layout for QuickPlot in jupyter notebooks ([#930](https://github.com/pybamm-team/PyBaMM/pull/930))
- Fixed bug raised if function returns a scalar ([#919](https://github.com/pybamm-team/PyBaMM/pull/919))
- Fixed event handling in `ScipySolver` ([#905](https://github.com/pybamm-team/PyBaMM/pull/905))
- Made input handling clearer in solvers ([#905](https://github.com/pybamm-team/PyBaMM/pull/905))
- Updated Getting started notebook 2 ([#903](https://github.com/pybamm-team/PyBaMM/pull/903))
- Reformatted external circuit submodels ([#879](https://github.com/pybamm-team/PyBaMM/pull/879))
- Some bug fixes to generalize specifying models that aren't battery models, see [#846](https://github.com/pybamm-team/PyBaMM/issues/846)
- Reformatted interface submodels to be more readable ([#866](https://github.com/pybamm-team/PyBaMM/pull/866))
- Removed double-counted "number of electrodes connected in parallel" from simulation ([#864](https://github.com/pybamm-team/PyBaMM/pull/864))

## Breaking changes

- Changed keyword argument `u` for inputs (when evaluating an object) to `inputs` ([#905](https://github.com/pybamm-team/PyBaMM/pull/905))
- Removed "set external temperature" and "set external potential" options. Use "external submodels" option instead ([#862](https://github.com/pybamm-team/PyBaMM/pull/862))

# [v0.2.0](https://github.com/pybamm-team/PyBaMM/tree/v0.2.0) - 2020-02-26

This release introduces many new features and optimizations. All models can now be solved using the pip installation - in particular, the DFN can be solved in around 0.1s. Other highlights include an improved user interface, simulations of experimental protocols (GITT, CCCV, etc), new parameter sets for NCA and LGM50, drive cycles, "input parameters" and "external variables" for quickly solving models with different parameter values and coupling with external software, and general bug fixes and optimizations.

## Features

- Added LG M50 parameter set from Chen 2020 ([#854](https://github.com/pybamm-team/PyBaMM/pull/854))
- Changed rootfinding algorithm to CasADi, scipy.optimize.root still accessible as an option ([#844](https://github.com/pybamm-team/PyBaMM/pull/844))
- Added capacitance effects to lithium-ion models ([#842](https://github.com/pybamm-team/PyBaMM/pull/842))
- Added NCA parameter set ([#824](https://github.com/pybamm-team/PyBaMM/pull/824))
- Added functionality to `Solution` that automatically gets `t_eval` from the data when simulating drive cycles and performs checks to ensure the output has the required resolution to accurately capture the input current ([#819](https://github.com/pybamm-team/PyBaMM/pull/819))
- Added `Citations` object to print references when specific functionality is used ([#818](https://github.com/pybamm-team/PyBaMM/pull/818))
- Updated `Solution` to allow exporting to matlab and csv formats ([#811](https://github.com/pybamm-team/PyBaMM/pull/811))
- Allow porosity to vary in space ([#809](https://github.com/pybamm-team/PyBaMM/pull/809))
- Added functionality to solve DAE models with non-smooth current inputs ([#808](https://github.com/pybamm-team/PyBaMM/pull/808))
- Added functionality to simulate experiments and testing protocols ([#807](https://github.com/pybamm-team/PyBaMM/pull/807))
- Added fuzzy string matching for parameters and variables ([#796](https://github.com/pybamm-team/PyBaMM/pull/796))
- Changed ParameterValues to raise an error when a parameter that wasn't previously defined is updated ([#796](https://github.com/pybamm-team/PyBaMM/pull/796))
- Added some basic models (BasicSPM and BasicDFN) in order to clearly demonstrate the PyBaMM model structure for battery models ([#795](https://github.com/pybamm-team/PyBaMM/pull/795))
- Allow initial conditions in the particle to depend on x ([#786](https://github.com/pybamm-team/PyBaMM/pull/786))
- Added the harmonic mean to the Finite Volume method, which is now used when computing fluxes ([#783](https://github.com/pybamm-team/PyBaMM/pull/783))
- Refactored `Solution` to make it a dictionary that contains all of the solution variables. This automatically creates `ProcessedVariable` objects when required, so that the solution can be obtained much more easily. ([#781](https://github.com/pybamm-team/PyBaMM/pull/781))
- Added notebook to explain broadcasts ([#776](https://github.com/pybamm-team/PyBaMM/pull/776))
- Added a step to discretisation that automatically compute the inverse of the mass matrix of the differential part of the problem so that the underlying DAEs can be provided in semi-explicit form, as required by the CasADi solver ([#769](https://github.com/pybamm-team/PyBaMM/pull/769))
- Added the gradient operation for the Finite Element Method ([#767](https://github.com/pybamm-team/PyBaMM/pull/767))
- Added `InputParameter` node for quickly changing parameter values ([#752](https://github.com/pybamm-team/PyBaMM/pull/752))
- Added submodels for operating modes other than current-controlled ([#751](https://github.com/pybamm-team/PyBaMM/pull/751))
- Changed finite volume discretisation to use exact values provided by Neumann boundary conditions when computing the gradient instead of adding ghost nodes([#748](https://github.com/pybamm-team/PyBaMM/pull/748))
- Added optional R(x) distribution in particle models ([#745](https://github.com/pybamm-team/PyBaMM/pull/745))
- Generalized importing of external variables ([#728](https://github.com/pybamm-team/PyBaMM/pull/728))
- Separated active and inactive material volume fractions ([#726](https://github.com/pybamm-team/PyBaMM/pull/726))
- Added submodels for tortuosity ([#726](https://github.com/pybamm-team/PyBaMM/pull/726))
- Simplified the interface for setting current functions ([#723](https://github.com/pybamm-team/PyBaMM/pull/723))
- Added Heaviside operator ([#723](https://github.com/pybamm-team/PyBaMM/pull/723))
- New extrapolation methods ([#707](https://github.com/pybamm-team/PyBaMM/pull/707))
- Added some "Getting Started" documentation ([#703](https://github.com/pybamm-team/PyBaMM/pull/703))
- Allow abs tolerance to be set by variable for IDA KLU solver ([#700](https://github.com/pybamm-team/PyBaMM/pull/700))
- Added Simulation class ([#693](https://github.com/pybamm-team/PyBaMM/pull/693)) with load/save functionality ([#732](https://github.com/pybamm-team/PyBaMM/pull/732))
- Added interface to CasADi solver ([#687](https://github.com/pybamm-team/PyBaMM/pull/687), [#691](https://github.com/pybamm-team/PyBaMM/pull/691), [#714](https://github.com/pybamm-team/PyBaMM/pull/714)). This makes the SUNDIALS DAE solvers (Scikits and KLU) truly optional (though IDA KLU is recommended for solving the DFN).
- Added option to use CasADi's Algorithmic Differentiation framework to calculate Jacobians ([#687](https://github.com/pybamm-team/PyBaMM/pull/687))
- Added method to evaluate parameters more easily ([#669](https://github.com/pybamm-team/PyBaMM/pull/669))
- Added `Jacobian` class to reuse known Jacobians of expressions ([#665](https://github.com/pybamm-team/PyBaMM/pull/670))
- Added `Interpolant` class to interpolate experimental data (e.g. OCP curves) ([#661](https://github.com/pybamm-team/PyBaMM/pull/661))
- Added interface (via pybind11) to sundials with the IDA KLU sparse linear solver ([#657](https://github.com/pybamm-team/PyBaMM/pull/657))
- Allowed parameters to be set by material or by specifying a particular paper ([#647](https://github.com/pybamm-team/PyBaMM/pull/647))
- Set relative and absolute tolerances independently in solvers ([#645](https://github.com/pybamm-team/PyBaMM/pull/645))
- Added basic method to allow (a part of) the State Vector to be updated with results obtained from another solution or package ([#624](https://github.com/pybamm-team/PyBaMM/pull/624))
- Added some non-uniform meshes in 1D and 2D ([#617](https://github.com/pybamm-team/PyBaMM/pull/617))

## Optimizations

- Now simplifying objects that are constant as soon as they are created ([#801](https://github.com/pybamm-team/PyBaMM/pull/801))
- Simplified solver interface ([#800](https://github.com/pybamm-team/PyBaMM/pull/800))
- Added caching for shape evaluation, used during discretisation ([#780](https://github.com/pybamm-team/PyBaMM/pull/780))
- Added an option to skip model checks during discretisation, which could be slow for large models ([#739](https://github.com/pybamm-team/PyBaMM/pull/739))
- Use CasADi's automatic differentation algorithms by default when solving a model ([#714](https://github.com/pybamm-team/PyBaMM/pull/714))
- Avoid re-checking size when making a copy of an `Index` object ([#656](https://github.com/pybamm-team/PyBaMM/pull/656))
- Avoid recalculating `_evaluation_array` when making a copy of a `StateVector` object ([#653](https://github.com/pybamm-team/PyBaMM/pull/653))

## Bug fixes

- Fixed a bug where current loaded from data was incorrectly scaled with the cell capacity ([#852](https://github.com/pybamm-team/PyBaMM/pull/852))
- Moved evaluation of initial conditions to solver ([#839](https://github.com/pybamm-team/PyBaMM/pull/839))
- Fixed a bug where the first line of the data wasn't loaded when parameters are loaded from data ([#819](https://github.com/pybamm-team/PyBaMM/pull/819))
- Made `graphviz` an optional dependency ([#810](https://github.com/pybamm-team/PyBaMM/pull/810))
- Fixed examples to run with basic pip installation ([#800](https://github.com/pybamm-team/PyBaMM/pull/800))
- Added events for CasADi solver when stepping ([#800](https://github.com/pybamm-team/PyBaMM/pull/800))
- Improved implementation of broadcasts ([#776](https://github.com/pybamm-team/PyBaMM/pull/776))
- Fixed a bug which meant that the Ohmic heating in the current collectors was incorrect if using the Finite Element Method ([#767](https://github.com/pybamm-team/PyBaMM/pull/767))
- Improved automatic broadcasting ([#747](https://github.com/pybamm-team/PyBaMM/pull/747))
- Fixed bug with wrong temperature in initial conditions ([#737](https://github.com/pybamm-team/PyBaMM/pull/737))
- Improved flexibility of parameter values so that parameters (such as diffusivity or current) can be set as functions or scalars ([#723](https://github.com/pybamm-team/PyBaMM/pull/723))
- Fixed a bug where boundary conditions were sometimes handled incorrectly in 1+1D models ([#713](https://github.com/pybamm-team/PyBaMM/pull/713))
- Corrected a sign error in Dirichlet boundary conditions in the Finite Element Method ([#706](https://github.com/pybamm-team/PyBaMM/pull/706))
- Passed the correct dimensional temperature to open circuit potential ([#702](https://github.com/pybamm-team/PyBaMM/pull/702))
- Added missing temperature dependence in electrolyte and interface submodels ([#698](https://github.com/pybamm-team/PyBaMM/pull/698))
- Fixed differentiation of functions that have more than one argument ([#687](https://github.com/pybamm-team/PyBaMM/pull/687))
- Added warning if `ProcessedVariable` is called outside its interpolation range ([#681](https://github.com/pybamm-team/PyBaMM/pull/681))
- Updated installation instructions for Mac OS ([#680](https://github.com/pybamm-team/PyBaMM/pull/680))
- Improved the way `ProcessedVariable` objects are created in higher dimensions ([#581](https://github.com/pybamm-team/PyBaMM/pull/581))

## Breaking changes

- Time for solver should now be given in seconds ([#832](https://github.com/pybamm-team/PyBaMM/pull/832))
- Model events are now represented as a list of `pybamm.Event` ([#759](https://github.com/pybamm-team/PyBaMM/issues/759)
- Removed `ParameterValues.update_model`, whose functionality is now replaced by `InputParameter` ([#801](https://github.com/pybamm-team/PyBaMM/pull/801))
- Removed `Outer` and `Kron` nodes as no longer used ([#777](https://github.com/pybamm-team/PyBaMM/pull/777))
- Moved `results` to separate repositories ([#761](https://github.com/pybamm-team/PyBaMM/pull/761))
- The parameters "Bruggeman coefficient" must now be specified separately as "Bruggeman coefficient (electrolyte)" and "Bruggeman coefficient (electrode)"
- The current classes (`GetConstantCurrent`, `GetUserCurrent` and `GetUserData`) have now been removed. Please refer to the [`change-input-current` notebook](https://github.com/pybamm-team/PyBaMM/blob/develop/docs/source/examples/notebooks/change-input-current.ipynb) for information on how to specify an input current
- Parameter functions must now use pybamm functions instead of numpy functions (e.g. `pybamm.exp` instead of `numpy.exp`), as these are then used to construct the expression tree directly. Generally, pybamm syntax follows numpy syntax; please get in touch if a function you need is missing.
- The current must now be updated by changing "Current function [A]" or "C-rate" instead of "Typical current [A]"

# [v0.1.0](https://github.com/pybamm-team/PyBaMM/tree/v0.1.0) - 2019-10-08

This is the first official version of PyBaMM.
Please note that PyBaMM in still under active development, and so the API may change in the future.

## Features

### Models

#### Lithium-ion

- Single Particle Model (SPM)
- Single Particle Model with electrolyte (SPMe)
- Doyle-Fuller-Newman (DFN) model

with the following optional physics:

- Thermal effects
- Fast diffusion in particles
- 2+1D (pouch cell)

#### Lead-acid

- Leading-Order Quasi-Static model
- First-Order Quasi-Static model
- Composite model
- Full model

with the following optional physics:

- Hydrolysis side reaction
- Capacitance effects
- 2+1D

### Spatial discretisations

- Finite Volume (1D only)
- Finite Element (scikit, 2D only)

### Solvers

- Scipy
- Scikits ODE
- Scikits DAE
- IDA KLU sparse linear solver (Sundials)
- Algebraic (root-finding)<|MERGE_RESOLUTION|>--- conflicted
+++ resolved
@@ -5,7 +5,7 @@
 
 ## Bug fixes
 
-<<<<<<< HEAD
+- `Thevenin` model is now constructed with standard variables: `Time [s], Time [min], Time [h]` ([#3143](https://github.com/pybamm-team/PyBaMM/pull/3143)) 
 - Rename `param.opc_soc_0_dimensional` and `param.opc_soc_100_dimensional` to `param.ocp_soc_0_dimensional` and `param.ocp_soc_100_dimensional` (`opc` to `ocp`) ([#3116](https://github.com/pybamm-team/PyBaMM/pull/3116))
 - Error generated when invalid parameter values are passed ([#3132](https://github.com/pybamm-team/PyBaMM/pull/3132))
 - Parameters in `Prada2013` have been updated to better match those given in the paper, which is a 2.3 Ah cell, instead of the mix-and-match with the 1.1 Ah cell from Lain2019. ([#3096](https://github.com/pybamm-team/PyBaMM/pull/3096))
@@ -13,11 +13,7 @@
 ## Breaking changes
 
 - PyBaMM now has optional dependencies that can be installed with the pattern `pip install pybamm[option]` e.g. `pybamm[plot]` ([#3044](https://github.com/pybamm-team/PyBaMM/pull/3044))
-=======
-- Parameters in `Prada2013` have been updated to better match those given in the paper, which is a 2.3 Ah cell, instead of the mix-and-match with the 1.1 Ah cell from Lain2019.
-- Error generated when invalid parameter values are passed.
-- Thevenin() model is now constructed with standard variables: `Time [s], Time [min], Time [h]` ([#3143](https://github.com/pybamm-team/PyBaMM/pull/3143)) 
->>>>>>> 68cfb419
+
 
 # [v23.5](https://github.com/pybamm-team/PyBaMM/tree/v23.5) - 2023-06-18
 
