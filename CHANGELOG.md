--- conflicted
+++ resolved
@@ -2,12 +2,9 @@
 
 ## Features
 
-<<<<<<< HEAD
 -   Added Base Parameters class and SymPy in dependencies ([#1495](https://github.com/pybamm-team/PyBaMM/pull/1495))
-=======
 -   Added a new "reaction-driven" model for LAM from Reniers et al (2019) ([#1490](https://github.com/pybamm-team/PyBaMM/pull/1490))
 -   Some features ("loss of active material" and "particle mechanics") can now be specified separately for the negative electrode and positive electrode by passing a 2-tuple ([#1490](https://github.com/pybamm-team/PyBaMM/pull/1490))
->>>>>>> fe6960c3
 -   `plot` and `plot2D` now take and return a matplotlib Axis to allow for easier customization ([#1472](https://github.com/pybamm-team/PyBaMM/pull/1472))
 -   `ParameterValues.evaluate` can now return arrays to allow function parameters to be easily evaluated ([#1472](https://github.com/pybamm-team/PyBaMM/pull/1472))
 -   Added option to save only specific cycle numbers when simulating an `Experiment` ([#1459](https://github.com/pybamm-team/PyBaMM/pull/1459))
