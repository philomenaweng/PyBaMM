# [Unreleased](https://github.com/pybamm-team/PyBaMM/)

## Features
- The parameter "Ambient temperature [K]" can now be given as a function of position `(y,z)` and time `t`. The "edge" and "current collector" heat transfer coefficient parameters can also depend on `(y,z)` ([#3257](https://github.com/pybamm-team/PyBaMM/pull/3257))
- Spherical and cylindrical shell domains can now be solved with any boundary conditions ([#3237](https://github.com/pybamm-team/PyBaMM/pull/3237))
- Processed variables now get the spatial variables automatically, allowing plotting of more generic models ([#3234](https://github.com/pybamm-team/PyBaMM/pull/3234))
- Numpy functions now work with PyBaMM symbols (e.g. `np.exp(pybamm.Symbol("a"))` returns `pybamm.Exp(pybamm.Symbol("a"))`). This means that parameter functions can be specified using numpy functions instead of pybamm functions. Additionally, combining numpy arrays with pybamm objects now works (the numpy array is converted to a pybamm array) ([#3205](https://github.com/pybamm-team/PyBaMM/pull/3205))
- Implement the MSMR model ([#3116](https://github.com/pybamm-team/PyBaMM/pull/3116))

## Bug fixes
<<<<<<< HEAD

- Fixed a bug where there was a missing thermal conductivity in the thermal pouch cell models ([#3330](https://github.com/pybamm-team/PyBaMM/pull/3330))
=======
- Fixed a bug that caused incorrect results of “{Domain} electrode thickness change [m]” due to the absence of dimension for the variable `electrode_thickness_change`([#3329](https://github.com/pybamm-team/PyBaMM/pull/3329)).
>>>>>>> a68c0388
- Fixed a bug that occured in `check_ys_are_not_too_large` when trying to reference `y-slice` where the referenced variable was not a `pybamm.StateVector` ([#3313](https://github.com/pybamm-team/PyBaMM/pull/3313)
- Fixed a bug with `_Heaviside._evaluate_for_shape` which meant some expressions involving heaviside function and subtractions did not work ([#3306](https://github.com/pybamm-team/PyBaMM/pull/3306))
- Fixed bug causing incorrect activation energies using `create_from_bpx()` ([#3242](https://github.com/pybamm-team/PyBaMM/pull/3242))
- The `OneDimensionalX` thermal model has been updated to account for edge/tab cooling and account for the current collector volumetric heat capacity. It now gives the correct behaviour compared with a lumped model with the correct total heat transfer coefficient and surface area for cooling. ([#3042](https://github.com/pybamm-team/PyBaMM/pull/3042))
- Fixed a bug where the "basic" lithium-ion models gave incorrect results when using nonlinear particle diffusivity ([#3207](https://github.com/pybamm-team/PyBaMM/pull/3207))
- Particle size distributions now work with SPMe and NewmanTobias models ([#3207](https://github.com/pybamm-team/PyBaMM/pull/3207))
- Fix to simulate c_rate steps with drive cycles ([#3186](https://github.com/pybamm-team/PyBaMM/pull/3186))
- Always save last cycle in experiment, to fix issues with `starting_solution` and `last_state` ([#3177](https://github.com/pybamm-team/PyBaMM/pull/3177))
- Fix simulations with `starting_solution` to work with `start_time` experiments ([#3177](https://github.com/pybamm-team/PyBaMM/pull/3177))
- Fix SEI Example Notebook ([#3166](https://github.com/pybamm-team/PyBaMM/pull/3166))
- Thevenin() model is now constructed with standard variables: `Time [s]`, `Time [min]`, `Time [h]` ([#3143](https://github.com/pybamm-team/PyBaMM/pull/3143))
- Error generated when invalid parameter values are passed ([#3132](https://github.com/pybamm-team/PyBaMM/pull/3132))
- Parameters in `Prada2013` have been updated to better match those given in the paper, which is a 2.3 Ah cell, instead of the mix-and-match with the 1.1 Ah cell from Lain2019 ([#3096](https://github.com/pybamm-team/PyBaMM/pull/3096))

## Optimizations

- Improved how steps are processed in simulations to reduce memory usage ([#3261](https://github.com/pybamm-team/PyBaMM/pull/3261))
- Added parameter list support to JAX solver, permitting multithreading / GPU execution ([#3121](https://github.com/pybamm-team/PyBaMM/pull/3121))

## Breaking changes

- The class `pybamm.thermal.OneDimensionalX` has been moved to `pybamm.thermal.pouch_cell.OneDimensionalX` to reflect the fact that the model formulation implicitly assumes a pouch cell geometry ([#3257](https://github.com/pybamm-team/PyBaMM/pull/3257))
- The "lumped" thermal option now always used the parameters "Cell cooling surface area [m2]", "Cell volume [m3]" and "Total heat transfer coefficient [W.m-2.K-1]" to compute the cell cooling regardless of the chosen "cell geometry" option. The user must now specify the correct values for these parameters instead of them being calculated based on e.g. a pouch cell. An `OptionWarning` is raised to let users know to update their parameters ([#3257](https://github.com/pybamm-team/PyBaMM/pull/3257))
- Numpy functions now work with PyBaMM symbols (e.g. `np.exp(pybamm.Symbol("a"))` returns `pybamm.Exp(pybamm.Symbol("a"))`). This means that parameter functions can be specified using numpy functions instead of pybamm functions. Additionally, combining numpy arrays with pybamm objects now works (the numpy array is converted to a pybamm array) ([#3205](https://github.com/pybamm-team/PyBaMM/pull/3205))
- Added option to use an empirical hysteresis model for the diffusivity and exchange-current density ([#3194](https://github.com/pybamm-team/PyBaMM/pull/3194))
- Double-layer capacity can now be provided as a function of temperature ([#3174](https://github.com/pybamm-team/PyBaMM/pull/3174))
- `pybamm_install_jax` is deprecated. It is now replaced with `pip install pybamm[jax]` ([#3163](https://github.com/pybamm-team/PyBaMM/pull/3163))
- PyBaMM now has optional dependencies that can be installed with the pattern `pip install pybamm[option]` e.g. `pybamm[plot]` ([#3044](https://github.com/pybamm-team/PyBaMM/pull/3044))

# [v23.5](https://github.com/pybamm-team/PyBaMM/tree/v23.5) - 2023-06-18

## Features

- Enable multithreading in IDAKLU solver ([#2947](https://github.com/pybamm-team/PyBaMM/pull/2947))
- If a solution contains cycles and steps, the cycle number and step number are now saved when `solution.save_data()` is called ([#2931](https://github.com/pybamm-team/PyBaMM/pull/2931))
- Experiments can now be given a `start_time` to define when each step should be triggered ([#2616](https://github.com/pybamm-team/PyBaMM/pull/2616))

## Optimizations

- Test `JaxSolver`'s compatibility with Python `3.8`, `3.9`, `3.10`, and `3.11` ([#2958](https://github.com/pybamm-team/PyBaMM/pull/2958))
- Update Jax (0.4.8) and JaxLib (0.4.7) compatibility ([#2927](https://github.com/pybamm-team/PyBaMM/pull/2927))
- Migrate from `tox=3.28` to `nox` ([#3005](https://github.com/pybamm-team/PyBaMM/pull/3005))
- Removed `importlib_metadata` as a required dependency for user installations ([#3050](https://github.com/pybamm-team/PyBaMM/pull/3050))

## Bug fixes

- Realign 'count' increment in CasadiSolver.\_integrate() ([#2986](https://github.com/pybamm-team/PyBaMM/pull/2986))
- Fix `pybamm_install_odes` and update the required SUNDIALS version ([#2958](https://github.com/pybamm-team/PyBaMM/pull/2958))
- Fixed a bug where all data included in a BPX was incorrectly assumed to be given as a function of time.([#2957](https://github.com/pybamm-team/PyBaMM/pull/2957))
- Remove brew install for Mac from the recommended developer installation options for SUNDIALS ([#2925](https://github.com/pybamm-team/PyBaMM/pull/2925))
- Fix `bpx.py` to correctly generate parameters for "lumped" thermal model ([#2860](https://github.com/pybamm-team/PyBaMM/issues/2860))

## Breaking changes

- Deprecate functionality to load parameter set from a csv file. Parameter sets must now be provided as python dictionaries ([#2959](https://github.com/pybamm-team/PyBaMM/pull/2959))
- Tox support for Installation & testing has now been replaced by Nox ([#3005](https://github.com/pybamm-team/PyBaMM/pull/3005))

# [v23.4.1](https://github.com/pybamm-team/PyBaMM/tree/v23.4) - 2023-05-01

## Bug fixes

- Fixed a performance regression introduced by citation tags ([#2862](https://github.com/pybamm-team/PyBaMM/pull/2862)). Citations tags functionality is removed for now.

# [v23.4](https://github.com/pybamm-team/PyBaMM/tree/v23.4) - 2023-04-30

## Features

- Added verbose logging to `pybamm.print_citations()` and citation tags for the `pybamm.Citations` class so that users can now see where the citations were registered when running simulations ([#2862](https://github.com/pybamm-team/PyBaMM/pull/2862))
- Updated to casadi 3.6, which required some changes to the casadi integrator ([#2859](https://github.com/pybamm-team/PyBaMM/pull/2859))
- PyBaMM is now natively supported on Apple silicon chips (`M1/M2`) ([#2435](https://github.com/pybamm-team/PyBaMM/pull/2435))
- PyBaMM is now supported on Python `3.10` and `3.11` ([#2435](https://github.com/pybamm-team/PyBaMM/pull/2435))

## Optimizations

- Fixed deprecated `interp2d` method by switching to `xarray.DataArray` as the backend for `ProcessedVariable` ([#2907](https://github.com/pybamm-team/PyBaMM/pull/2907))

## Bug fixes

- Initial conditions for sensitivity equations calculated correctly ([#2920](https://github.com/pybamm-team/PyBaMM/pull/2920))
- Parameter sets can now contain the key "chemistry", and will ignore its value (this previously would give errors in some cases) ([#2901](https://github.com/pybamm-team/PyBaMM/pull/2901))
- Fixed keyerror on "all" when getting sensitivities from IDAKLU solver([#2883](https://github.com/pybamm-team/PyBaMM/pull/2883))
- Fixed a bug in the discretisation of initial conditions of a scaled variable ([#2856](https://github.com/pybamm-team/PyBaMM/pull/2856))

## Breaking changes

- Made `Jupyter` a development only dependency. Now `Jupyter` would not be a required dependency for users while installing `PyBaMM`. ([#2846](https://github.com/pybamm-team/PyBaMM/pull/2846))

# [v23.3](https://github.com/pybamm-team/PyBaMM/tree/v23.3) - 2023-03-31

## Features

- Added option to limit the number of integrators stored in CasadiSolver, which is particularly relevant when running simulations back-to-back [#2823](https://github.com/pybamm-team/PyBaMM/pull/2823)
- Added new variables, related to electrode balance, for the `ElectrodeSOH` model ([#2807](https://github.com/pybamm-team/PyBaMM/pull/2807))
- Added method to calculate maximum theoretical energy. ([#2777](https://github.com/pybamm-team/PyBaMM/pull/2777)) and add to summary variables ([#2781](https://github.com/pybamm-team/PyBaMM/pull/2781))
- Renamed "Terminal voltage [V]" to just "Voltage [V]". "Terminal voltage [V]" can still be used and will return the same value as "Voltage [V]". ([#2740](https://github.com/pybamm-team/PyBaMM/pull/2740))
- Added "Negative electrode surface potential difference at separator interface [V]", which is the value of the surface potential difference (`phi_s - phi_e`) at the anode/separator interface, commonly controlled in fast-charging algorithms to avoid plating. Also added "Positive electrode surface potential difference at separator interface [V]". ([#2740](https://github.com/pybamm-team/PyBaMM/pull/2740))
- Added "Bulk open-circuit voltage [V]", which is the open-circuit voltage as calculated from the bulk particle concentrations. The old variable "Measured open circuit voltage [V]", which referred to the open-circuit potential as calculated from the surface particle concentrations, has been renamed to "Surface open-circuit voltage [V]". ([#2740](https://github.com/pybamm-team/PyBaMM/pull/2740)) "Bulk open-circuit voltage [V]" was briefly named "Open-circuit voltage [V]", but this was changed in ([#2845](https://github.com/pybamm-team/PyBaMM/pull/2845))
- Added an example for `plot_voltage_components`, explaining what the different voltage components are. ([#2740](https://github.com/pybamm-team/PyBaMM/pull/2740))

## Bug fixes

- Fix non-deteministic outcome of some tests in the test suite ([#2844](https://github.com/pybamm-team/PyBaMM/pull/2844))
- Fixed excessive RAM consumption when running multiple simulations ([#2823](https://github.com/pybamm-team/PyBaMM/pull/2823))
- Fixed use of `last_state` as `starting_solution` in `Simulation.solve()` ([#2822](https://github.com/pybamm-team/PyBaMM/pull/2822))
- Fixed a bug where variable bounds could not contain `InputParameters` ([#2795](https://github.com/pybamm-team/PyBaMM/pull/2795))
- Improved `model.latexify()` to have a cleaner and more readable output ([#2764](https://github.com/pybamm-team/PyBaMM/pull/2764))
- Fixed electrolyte conservation in the case of concentration-dependent transference number ([#2758](https://github.com/pybamm-team/PyBaMM/pull/2758))
- Fixed `plot_voltage_components` so that the sum of overpotentials is now equal to the voltage ([#2740](https://github.com/pybamm-team/PyBaMM/pull/2740))

## Optimizations

- Migrated to [Lychee](https://github.com/lycheeverse/lychee-action) workflow for checking URLs ([#2734](https://github.com/pybamm-team/PyBaMM/pull/2734))

## Breaking changes

- `ElectrodeSOH.solve` now returns a `{str: float}` dict instead of a `pybamm.Solution` object (to avoid having to do `.data[0]` every time). In any code that uses `sol = ElectrodeSOH.solve()`, `sol[key].data[0]` should be replaced with `sol[key]`. ([#2779](https://github.com/pybamm-team/PyBaMM/pull/2779))
- Removed "... cation signed stoichiometry" and "... electrons in reaction" parameters, they are now hardcoded. ([#2778](https://github.com/pybamm-team/PyBaMM/pull/2778))
- When using `solver.step()`, the first time point in the step is shifted by `pybamm.settings.step_start_offset` (default 1 ns) to avoid having duplicate times in the solution steps from the end of one step and the start of the next. ([#2773](https://github.com/pybamm-team/PyBaMM/pull/2773))
- Renamed "Measured open circuit voltage [V]" to "Surface open-circuit voltage [V]". This variable was calculated from surface particle concentrations, and hence "hid" the overpotential from particle gradients. The new variable "Bulk open-circuit voltage [V]" is calculated from bulk particle concentrations instead. ([#2740](https://github.com/pybamm-team/PyBaMM/pull/2740))
- Renamed all references to "open circuit" to be "open-circuit" instead. ([#2740](https://github.com/pybamm-team/PyBaMM/pull/2740))
- Renamed parameter "1 + dlnf/dlnc" to "Thermodynamic factor". ([#2727](https://github.com/pybamm-team/PyBaMM/pull/2727))
- All PyBaMM models are now dimensional. This has been benchmarked against dimensionless models and found to give around the same solve time. Implementing dimensional models greatly reduces the barrier to entry for adding new models. However, this comes with several breaking changes: (i) the `timescale` and `length_scales` attributes of a model have been removed (they are no longer needed) (ii) several dimensionless variables are no longer defined, but the corresponding dimensional variables can still be accessed by adding the units to the name (iii) some parameters used only for non-dimensionalization, such as "Typical current [A]", have been removed ([#2419](https://github.com/pybamm-team/PyBaMM/pull/2419))

# [v23.2](https://github.com/pybamm-team/PyBaMM/tree/v23.2) - 2023-02-28

## Features

- Added an option for using a banded jacobian and sundials banded solvers for the IDAKLU solve ([#2677](https://github.com/pybamm-team/PyBaMM/pull/2677))
- The "particle size" option can now be a tuple to allow different behaviour in each electrode ([#2672](https://github.com/pybamm-team/PyBaMM/pull/2672)).
- Added temperature control to experiment class. ([#2518](https://github.com/pybamm-team/PyBaMM/pull/2518))

## Bug fixes

- Fixed current_sigmoid_ocp to be valid for both electrodes ([#2719](https://github.com/pybamm-team/PyBaMM/pull/2719)).
- Fixed the length scaling for the first dimension of r-R plots ([#2663](https://github.com/pybamm-team/PyBaMM/pull/2663)).

# [v23.1](https://github.com/pybamm-team/PyBaMM/tree/v23.1) - 2023-01-31

## Features

- Changed linting from `flake8` to `ruff` ([#2630](https://github.com/pybamm-team/PyBaMM/pull/2630)).
- Changed docs theme to pydata theme and start to improve docs in general ([#2618](https://github.com/pybamm-team/PyBaMM/pull/2618)).
- New `contact resistance` option, new parameter `Contact resistance [Ohm]` and new variable `Contact overpotential [V]` ([#2598](https://github.com/pybamm-team/PyBaMM/pull/2598)).
- Steps in `Experiment` can now be tagged and cycle numbers be searched based on those tags ([#2593](https://github.com/pybamm-team/PyBaMM/pull/2593)).

## Bug fixes

- Fixed a bug where the solid phase conductivity was double-corrected for tortuosity when loading parameters from a BPX file ([#2638](https://github.com/pybamm-team/PyBaMM/pull/2638)).
- Changed termination from "success" to "final time" for algebraic solvers to match ODE/DAE solvers ([#2613](https://github.com/pybamm-team/PyBaMM/pull/2613)).

# [v22.12](https://github.com/pybamm-team/PyBaMM/tree/v22.12) - 2022-12-31

## Features

- Added functionality to create `pybamm.ParameterValues` from a [BPX standard](https://github.com/pybamm-team/BPX) JSON file ([#2555](https://github.com/pybamm-team/PyBaMM/pull/2555)).
- Allow the option "surface form" to be "differential" in the `MPM` ([#2533](https://github.com/pybamm-team/PyBaMM/pull/2533))
- Added variables "Loss of lithium due to loss of active material in negative/positive electrode [mol]". These should be included in the calculation of "total lithium in system" to make sure that lithium is truly conserved. ([#2529](https://github.com/pybamm-team/PyBaMM/pull/2529))
- `initial_soc` can now be a string "x V", in which case the simulation is initialized to start from that voltage ([#2508](https://github.com/pybamm-team/PyBaMM/pull/2508))
- The `ElectrodeSOH` solver can now calculate electrode balance based on a target "cell capacity" (requires cell capacity "Q" as input), as well as the default "cyclable cell capacity" (requires cyclable lithium capacity "Q_Li" as input). Use the keyword argument `known_value` to control which is used. ([#2508](https://github.com/pybamm-team/PyBaMM/pull/2508))

## Bug fixes

- Allow models that subclass `BaseBatteryModel` to use custom options classes ([#2571](https://github.com/pybamm-team/PyBaMM/pull/2571))
- Fixed bug with `EntryPoints` in Spyder IDE ([#2584](https://github.com/pybamm-team/PyBaMM/pull/2584))
- Fixed electrolyte conservation when options {"surface form": "algebraic"} are used
- Fixed "constant concentration" electrolyte model so that "porosity times concentration" is conserved when porosity changes ([#2529](https://github.com/pybamm-team/PyBaMM/pull/2529))
- Fix installation on `Google Colab` (`pybtex` and `Colab` issue) ([#2526](https://github.com/pybamm-team/PyBaMM/pull/2526))

## Breaking changes

- Renamed "Negative/Positive electrode SOC" to "Negative/Positive electrode stoichiometry" to avoid confusion with cell SOC ([#2529](https://github.com/pybamm-team/PyBaMM/pull/2529))
- Removed external variables and submodels. InputParameter should now be used in all cases ([#2502](https://github.com/pybamm-team/PyBaMM/pull/2502))
- Trying to use a solver to solve multiple models results in a RuntimeError exception ([#2481](https://github.com/pybamm-team/PyBaMM/pull/2481))
- Inputs for the `ElectrodeSOH` solver are now (i) "Q_Li", the total cyclable capacity of lithium in the electrodes (previously "n_Li", the total number of moles, n_Li = 3600/F \* Q_Li) (ii) "Q_n", the capacity of the negative electrode (previously "C_n"), and "Q_p", the capacity of the positive electrode (previously "C_p") ([#2508](https://github.com/pybamm-team/PyBaMM/pull/2508))

# [v22.11.1](https://github.com/pybamm-team/PyBaMM/tree/v22.11.1) - 2022-12-13

## Bug fixes

- Fixed installation on Google Colab (`pybtex` issues) ([#2547](https://github.com/pybamm-team/PyBaMM/pull/2547/files))

# [v22.11](https://github.com/pybamm-team/PyBaMM/tree/v22.11) - 2022-11-30

## Features

- Updated parameter sets so that interpolants are created explicitly in the parameter set python file. This does not change functionality but allows finer control, e.g. specifying a "cubic" interpolator instead of the default "linear" ([#2510](https://github.com/pybamm-team/PyBaMM/pull/2510))
- Equivalent circuit models ([#2478](https://github.com/pybamm-team/PyBaMM/pull/2478))
- New Idaklu solver options for jacobian type and linear solver, support Sundials v6 ([#2444](https://github.com/pybamm-team/PyBaMM/pull/2444))
- Added `scale` and `reference` attributes to `Variable` objects, which can be use to make the ODE/DAE solver better conditioned ([#2440](https://github.com/pybamm-team/PyBaMM/pull/2440))
- SEI reactions can now be asymmetric ([#2425](https://github.com/pybamm-team/PyBaMM/pull/2425))

## Bug fixes

- Switched from `pkg_resources` to `importlib_metadata` for handling entry points ([#2500](https://github.com/pybamm-team/PyBaMM/pull/2500))
- Fixed some bugs related to processing `FunctionParameter` to `Interpolant` ([#2494](https://github.com/pybamm-team/PyBaMM/pull/2494))

## Optimizations

- `ParameterValues` now avoids trying to process children if a function parameter is an object that doesn't depend on its children ([#2477](https://github.com/pybamm-team/PyBaMM/pull/2477))
- Implemented memoization via `cache` and `cached_property` from functools ([#2465](https://github.com/pybamm-team/PyBaMM/pull/2465))
- Added more rules for simplifying expressions, especially around Concatenations. Also, meshes constructed from multiple domains are now cached ([#2443](https://github.com/pybamm-team/PyBaMM/pull/2443))
- Added more rules for simplifying expressions. Constants in binary operators are now moved to the left by default (e.g. `x*2` returns `2*x`) ([#2424](https://github.com/pybamm-team/PyBaMM/pull/2424))

## Breaking changes

- Interpolants created from parameter data are now "linear" by default (was "cubic") ([#2494](https://github.com/pybamm-team/PyBaMM/pull/2494))
- Renamed entry point for parameter sets to `pybamm_parameter_sets` ([#2475](https://github.com/pybamm-team/PyBaMM/pull/2475))
- Removed code for generating `ModelingToolkit` problems ([#2432](https://github.com/pybamm-team/PyBaMM/pull/2432))
- Removed `FirstOrder` and `Composite` lead-acid models, and some submodels specific to those models ([#2431](https://github.com/pybamm-team/PyBaMM/pull/2431))

# [v22.10.post1](https://github.com/pybamm-team/PyBaMM/tree/v22.10.post1) - 2022-10-31

## Breaking changes

- Removed all julia generation code ([#2453](https://github.com/pybamm-team/PyBaMM/pull/2453)). Julia code will be hosted at [PyBaMM.jl](https://github.com/tinosulzer/PyBaMM.jl) from now on.

# [v22.10](https://github.com/pybamm-team/PyBaMM/tree/v22.10) - 2022-10-31

## Features

- Third-party parameter sets can be added by registering entry points to ~~`pybamm_parameter_set`~~`pybamm_parameter_sets` ([#2396](https://github.com/pybamm-team/PyBaMM/pull/2396), changed in [#2475](https://github.com/pybamm-team/PyBaMM/pull/2475))
- Added three-dimensional interpolation ([#2380](https://github.com/pybamm-team/PyBaMM/pull/2380))

## Bug fixes

- `pybamm.have_julia()` now checks that julia is properly configured ([#2402](https://github.com/pybamm-team/PyBaMM/pull/2402))
- For simulations with events that cause the simulation to stop early, the sensitivities could be evaluated incorrectly to zero ([#2337](https://github.com/pybamm-team/PyBaMM/pull/2337))

## Optimizations

- Reformatted how simulations with experiments are built ([#2395](https://github.com/pybamm-team/PyBaMM/pull/2395))
- Added small perturbation to initial conditions for casadi solver. This seems to help the solver converge better in some cases ([#2356](https://github.com/pybamm-team/PyBaMM/pull/2356))
- Added `ExplicitTimeIntegral` functionality to move variables which do not appear anywhere on the rhs to a new location, and to integrate those variables explicitly when `get` is called by the solution object. ([#2348](https://github.com/pybamm-team/PyBaMM/pull/2348))
- Added more rules for simplifying expressions ([#2211](https://github.com/pybamm-team/PyBaMM/pull/2211))
- Sped up calculations of Electrode SOH variables for summary variables ([#2210](https://github.com/pybamm-team/PyBaMM/pull/2210))

## Breaking change

- Removed `pybamm.SymbolReplacer` as it is no longer needed to set up simulations with experiments, which is the only place where it was being used ([#2395](https://github.com/pybamm-team/PyBaMM/pull/2395))
- Removed `get_infinite_nested_dict`, `BaseModel.check_default_variables_dictionaries`, and `Discretisation.create_jacobian` methods, which were not used by any other functionality in the repository ([#2384](https://github.com/pybamm-team/PyBaMM/pull/2384))
- Dropped support for Python 3.7 after the release of Numpy v1.22.0 ([#2379](https://github.com/pybamm-team/PyBaMM/pull/2379))
- Removed parameter cli tools (add/edit/remove parameters). Parameter sets can now more easily be added via python scripts. ([#2342](https://github.com/pybamm-team/PyBaMM/pull/2342))
- Parameter sets should now be provided as single python files containing all parameters and functions. Parameters provided as "data" (e.g. OCP vs SOC) can still be csv files, but must be either in the same folder as the parameter file or in a subfolder called "data/". See for example [Ai2020](https://github.com/pybamm-team/PyBaMM/tree/develop/pybamm/input/parameters/lithium_ion/Ai2020.py) ([#2342](https://github.com/pybamm-team/PyBaMM/pull/2342))

# [v22.9](https://github.com/pybamm-team/PyBaMM/tree/v22.9) - 2022-09-30

## Features

- Added function `pybamm.get_git_commit_info()`, which returns information about the last git commit, useful for reproducibility ([#2293](https://github.com/pybamm-team/PyBaMM/pull/2293))
- Added SEI model for composite electrodes ([#2290](https://github.com/pybamm-team/PyBaMM/pull/2290))
- For experiments, the simulation now automatically checks and skips steps that cannot be performed (e.g. "Charge at 1C until 4.2V" from 100% SOC) ([#2212](https://github.com/pybamm-team/PyBaMM/pull/2212))

## Bug fixes

- Arrhenius function for `nmc_OKane2022` positive electrode actually gets used now ([#2309](https://github.com/pybamm-team/PyBaMM/pull/2309))
- Added `SEI on cracks` to loop over all interfacial reactions ([#2262](https://github.com/pybamm-team/PyBaMM/pull/2262))
- Fixed `X-averaged SEI on cracks concentration` so it's an average over x only, not y and z ([#2262](https://github.com/pybamm-team/PyBaMM/pull/2262))
- Corrected initial state for SEI on cracks ([#2262](https://github.com/pybamm-team/PyBaMM/pull/2262))

## Optimizations

- Default options for `particle mechanics` now dealt with differently in each electrode ([#2262](https://github.com/pybamm-team/PyBaMM/pull/2262))
- Sped up calculations of Electrode SOH variables for summary variables ([#2210](https://github.com/pybamm-team/PyBaMM/pull/2210))

## Breaking changes

- When creating a `pybamm.Interpolant` the default interpolator is now "linear". Passing data directly to `ParameterValues` using the `[data]` tag will be still used to create a cubic spline interpolant, as before ([#2258](https://github.com/pybamm-team/PyBaMM/pull/2258))
- Events must now be defined in such a way that they are positive at the initial conditions (events will be triggered when they become negative, instead of when they change sign in either direction) ([#2212](https://github.com/pybamm-team/PyBaMM/pull/2212))

# [v22.8](https://github.com/pybamm-team/PyBaMM/tree/v22.8) - 2022-08-31

## Features

- Added `CurrentSigmoidOpenCircuitPotential` model to model voltage hysteresis for charge/discharge ([#2256](https://github.com/pybamm-team/PyBaMM/pull/2256))
- Added "Chen2020_composite" parameter set for a composite graphite/silicon electrode. ([#2256](https://github.com/pybamm-team/PyBaMM/pull/2256))
- Added new cumulative variables `Throughput capacity [A.h]` and `Throughput energy [W.h]` to standard variables and summary variables, to assist with degradation studies. Throughput variables are only calculated if `calculate discharge energy` is set to `true`. `Time [s]` and `Time [h]` also added to summary variables. ([#2249](https://github.com/pybamm-team/PyBaMM/pull/2249))
- Added `lipf6_OKane2022` electrolyte to `OKane2022` parameter set ([#2249](https://github.com/pybamm-team/PyBaMM/pull/2249))
- Reformated submodel structure to allow composite electrodes. Composite positive electrode is now also possible. With current implementation, electrodes can have at most two phases. ([#2248](https://github.com/pybamm-team/PyBaMM/pull/2248))

## Bug fixes

- Added new parameter `Ratio of lithium moles to SEI moles` (short name z_sei) to fix a bug where this number was incorrectly hardcoded to 1. ([#2222](https://github.com/pybamm-team/PyBaMM/pull/2222))
- Changed short name of parameter `Inner SEI reaction proportion` from alpha_SEI to inner_sei_proportion, to avoid confusion with transfer coefficients. ([#2222](https://github.com/pybamm-team/PyBaMM/pull/2222))
- Deleted legacy parameters with short names beta_sei and beta_plating. ([#2222](https://github.com/pybamm-team/PyBaMM/pull/2222))
- Corrected initial SEI thickness for OKane2022 parameter set. ([#2218](https://github.com/pybamm-team/PyBaMM/pull/2218))

## Optimizations

- Simplified scaling for the exchange-current density. The dimensionless parameter `C_r` is kept, but no longer used anywhere ([#2238](https://github.com/pybamm-team/PyBaMM/pull/2238))
- Added limits for variables in some functions to avoid division by zero, sqrt(negative number), etc ([#2213](https://github.com/pybamm-team/PyBaMM/pull/2213))

## Breaking changes

- Parameters specific to a (primary/secondary) phase in a domain are doubly nested. e.g. `param.c_n_max` is now `param.n.prim.c_max` ([#2248](https://github.com/pybamm-team/PyBaMM/pull/2248))

# [v22.7](https://github.com/pybamm-team/PyBaMM/tree/v22.7) - 2022-07-31

## Features

- Moved general code about submodels to `BaseModel` instead of `BaseBatteryModel`, making it easier to build custom models from submodels. ([#2169](https://github.com/pybamm-team/PyBaMM/pull/2169))
- Events can now be plotted as a regular variable (under the name "Event: event_name", e.g. "Event: Minimum voltage [V]") ([#2158](https://github.com/pybamm-team/PyBaMM/pull/2158))
- Added example showing how to print whether a model is compatible with a parameter set ([#2112](https://github.com/pybamm-team/PyBaMM/pull/2112))
- Added SEI growth on cracks ([#2104](https://github.com/pybamm-team/PyBaMM/pull/2104))
- Added Arrhenius temperature dependence of SEI growth ([#2104](https://github.com/pybamm-team/PyBaMM/pull/2104))
- The "Inner SEI reaction proportion" parameter actually gets used now ([#2104](https://github.com/pybamm-team/PyBaMM/pull/2104))
- New OKane2022 parameter set replaces Chen2020_plating ([#2104](https://github.com/pybamm-team/PyBaMM/pull/2104))
- SEI growth, lithium plating and porosity change can now be set to distributed in `SPMe`. There is an additional option called `x-average side reactions` which allows to set this (note that for `SPM` it is always x-averaged). ([#2099](https://github.com/pybamm-team/PyBaMM/pull/2099))

## Optimizations

- Improved eSOH calculations to be more robust ([#2192](https://github.com/pybamm-team/PyBaMM/pull/2192),[#2199](https://github.com/pybamm-team/PyBaMM/pull/2199))
- The (2x2x2=8) particle diffusion submodels have been consolidated into just three submodels (Fickian diffusion, polynomial profile, and x-averaged polynomial profile) with optional x-averaging and size distribution. Polynomial profile and x-averaged polynomial profile are still two separate submodels, since they deal with surface concentration differently.
- Added error for when solution vector gets too large, to help debug solver errors ([#2138](https://github.com/pybamm-team/PyBaMM/pull/2138))

## Bug fixes

- Fixed error reporting for simulation with experiment ([#2213](https://github.com/pybamm-team/PyBaMM/pull/2213))
- Fixed a bug in `Simulation` that caused initial conditions to change when solving an experiment multiple times ([#2204](https://github.com/pybamm-team/PyBaMM/pull/2204))
- Fixed labels and ylims in `plot_voltage_components`([#2183](https://github.com/pybamm-team/PyBaMM/pull/2183))
- Fixed 2D interpolant ([#2180](https://github.com/pybamm-team/PyBaMM/pull/2180))
- Fixes a bug where the SPMe always builds even when `build=False` ([#2169](https://github.com/pybamm-team/PyBaMM/pull/2169))
- Some events have been removed in the case where they are constant, i.e. can never be reached ([#2158](https://github.com/pybamm-team/PyBaMM/pull/2158))
- Raise explicit `NotImplementedError` if trying to call `bool()` on a pybamm Symbol (e.g. in an if statement condition) ([#2141](https://github.com/pybamm-team/PyBaMM/pull/2141))
- Fixed bug causing cut-off voltage to change after setting up a simulation with a model ([#2138](https://github.com/pybamm-team/PyBaMM/pull/2138))
- A single solution cycle can now be used as a starting solution for a simulation ([#2138](https://github.com/pybamm-team/PyBaMM/pull/2138))

## Breaking changes

- Exchange-current density functions (and some other functions) now take an additional argument, the maximum particle concentration for that phase ([#2134](https://github.com/pybamm-team/PyBaMM/pull/2134))
- Loss of lithium to SEI on cracks is now a degradation variable, so setting a particle mechanics submodel is now compulsory (NoMechanics will suffice) ([#2104](https://github.com/pybamm-team/PyBaMM/pull/2104))

# [v22.6](https://github.com/pybamm-team/PyBaMM/tree/v22.6) - 2022-06-30

## Features

- Added open-circuit potential as a separate submodel ([#2094](https://github.com/pybamm-team/PyBaMM/pull/2094))
- Added partially reversible lithium plating model and new `OKane2022` parameter set to go with it ([#2043](https://github.com/pybamm-team/PyBaMM/pull/2043))
- Added `__eq__` and `__hash__` methods for `Symbol` objects, using `.id` ([#1978](https://github.com/pybamm-team/PyBaMM/pull/1978))

## Optimizations

- Stoichiometry inputs to OCP functions are now bounded between 1e-10 and 1-1e-10, with singularities at 0 and 1 so that OCP goes to +- infinity ([#2095](https://github.com/pybamm-team/PyBaMM/pull/2095))

## Breaking changes

- Changed some dictionary keys to `Symbol` instead of `Symbol.id` (internal change only, should not affect external facing functions) ([#1978](https://github.com/pybamm-team/PyBaMM/pull/1978))

# [v22.5](https://github.com/pybamm-team/PyBaMM/tree/v22.5) - 2022-05-31

## Features

- Added a casadi version of the IDKLU solver, which is used for `model.convert_to_format = "casadi"` ([#2002](https://github.com/pybamm-team/PyBaMM/pull/2002))
- Added functionality to generate Julia expressions from a model. See [PyBaMM.jl](https://github.com/tinosulzer/PyBaMM.jl) for how to use these ([#1942](https://github.com/pybamm-team/PyBaMM/pull/1942)))
- Added basic callbacks to the Simulation class, and a LoggingCallback ([#1880](https://github.com/pybamm-team/PyBaMM/pull/1880)))

## Bug fixes

- Corrected legend order in "plot_voltage_components.py", so each entry refers to the correct overpotential. ([#2061](https://github.com/pybamm-team/PyBaMM/pull/2061))

## Breaking changes

- Changed domain-specific parameter names to a nested attribute. `param.n.l_n` is now `param.n.l` ([#2063](https://github.com/pybamm-team/PyBaMM/pull/2063))

# [v22.4](https://github.com/pybamm-team/PyBaMM/tree/v22.4) - 2022-04-30

## Features

- Added a casadi version of the IDKLU solver, which is used for `model.convert_to_format = "casadi"` ([#2002](https://github.com/pybamm-team/PyBaMM/pull/2002))

## Bug fixes

- Remove old deprecation errors, including those in `parameter_values.py` that caused the simulation if, for example, the reaction rate is re-introduced manually ([#2022](https://github.com/pybamm-team/PyBaMM/pull/2022))

# [v22.3](https://github.com/pybamm-team/PyBaMM/tree/v22.3) - 2022-03-31

## Features

- Added "Discharge energy [W.h]", which is the integral of the power in Watts, as an optional output. Set the option "calculate discharge energy" to "true" to get this output ("false" by default, since it can slow down some of the simple models) ([#1969](https://github.com/pybamm-team/PyBaMM/pull/1969)))
- Added an option "calculate heat source for isothermal models" to choose whether or not the heat generation terms are computed when running models with the option `thermal="isothermal"` ([#1958](https://github.com/pybamm-team/PyBaMM/pull/1958))

## Optimizations

- Simplified `model.new_copy()` ([#1977](https://github.com/pybamm-team/PyBaMM/pull/1977))

## Bug fixes

- Fix bug where sensitivity calculation failed if len of `calculate_sensitivities` was less than `inputs` ([#1897](https://github.com/pybamm-team/PyBaMM/pull/1897))
- Fixed a bug in the eSOH variable calculation when OCV is given as data ([#1975](https://github.com/pybamm-team/PyBaMM/pull/1975))
- Fixed a bug where isothermal models did not compute any heat source terms ([#1958](https://github.com/pybamm-team/PyBaMM/pull/1958))

## Breaking changes

- Removed `model.new_empty_copy()` (use `model.new_copy()` instead) ([#1977](https://github.com/pybamm-team/PyBaMM/pull/1977))
- Dropped support for Windows 32-bit architecture ([#1964](https://github.com/pybamm-team/PyBaMM/pull/1964))

# [v22.2](https://github.com/pybamm-team/PyBaMM/tree/v22.2) - 2022-02-28

## Features

- Isothermal models now calculate heat source terms (but the temperature remains constant). The models now also account for current collector heating when `dimensionality=0` ([#1929](https://github.com/pybamm-team/PyBaMM/pull/1929))
- Added new models for power control and resistance control ([#1917](https://github.com/pybamm-team/PyBaMM/pull/1917))
- Initial concentrations can now be provided as a function of `r` as well as `x` ([#1866](https://github.com/pybamm-team/PyBaMM/pull/1866))

## Bug fixes

- Fixed a bug where thermal submodels could not be used with half-cells ([#1929](https://github.com/pybamm-team/PyBaMM/pull/1929))
- Parameters can now be imported from a directory having "pybamm" in its name ([#1919](https://github.com/pybamm-team/PyBaMM/pull/1919))
- `scikit.odes` and `SUNDIALS` can now be installed using `pybamm_install_odes` ([#1916](https://github.com/pybamm-team/PyBaMM/pull/1916))

## Breaking changes

- The `domain` setter and `auxiliary_domains` getter have been deprecated, `domains` setter/getter should be used instead. The `domain` getter is still active. We now recommend creating symbols with `domains={...}` instead of `domain=..., auxiliary_domains={...}`, but the latter is not yet deprecated ([#1866](https://github.com/pybamm-team/PyBaMM/pull/1866))

# [v22.1](https://github.com/pybamm-team/PyBaMM/tree/v22.1) - 2022-01-31

## Features

- Half-cell models can now be run with "surface form" ([#1913](https://github.com/pybamm-team/PyBaMM/pull/1913))
- Added option for different kinetics on anode and cathode ([#1913](https://github.com/pybamm-team/PyBaMM/pull/1913))
- Allow `pybamm.Solution.save_data()` to return a string if filename is None, and added json to_format option ([#1909](https://github.com/pybamm-team/PyBaMM/pull/1909))
- Added an option to force install compatible versions of jax and jaxlib if already installed using CLI ([#1881](https://github.com/pybamm-team/PyBaMM/pull/1881))

## Optimizations

- The `Symbol` nodes no longer subclasses `anytree.NodeMixIn`. This removes some checks that were not really needed ([#1912](https://github.com/pybamm-team/PyBaMM/pull/1912))

## Bug fixes

- Parameters can now be imported from any given path in `Windows` ([#1900](https://github.com/pybamm-team/PyBaMM/pull/1900))
- Fixed initial conditions for the EC SEI model ([#1895](https://github.com/pybamm-team/PyBaMM/pull/1895))
- Fixed issue in extraction of sensitivites ([#1894](https://github.com/pybamm-team/PyBaMM/pull/1894))

# [v21.12](https://github.com/pybamm-team/PyBaMM/tree/v21.11) - 2021-12-29

## Features

- Added new kinetics models for asymmetric Butler-Volmer, linear kinetics, and Marcus-Hush-Chidsey ([#1858](https://github.com/pybamm-team/PyBaMM/pull/1858))
- Experiments can be set to terminate when a voltage is reached (across all steps) ([#1832](https://github.com/pybamm-team/PyBaMM/pull/1832))
- Added cylindrical geometry and finite volume method ([#1824](https://github.com/pybamm-team/PyBaMM/pull/1824))

## Bug fixes

- `PyBaMM` is now importable in `Linux` systems where `jax` is already installed ([#1874](https://github.com/pybamm-team/PyBaMM/pull/1874))
- Simulations with drive cycles now support `initial_soc` ([#1842](https://github.com/pybamm-team/PyBaMM/pull/1842))
- Fixed bug in expression tree simplification ([#1831](https://github.com/pybamm-team/PyBaMM/pull/1831))
- Solid tortuosity is now correctly calculated with Bruggeman coefficient of the respective electrode ([#1773](https://github.com/pybamm-team/PyBaMM/pull/1773))

# [v21.11](https://github.com/pybamm-team/PyBaMM/tree/v21.11) - 2021-11-30

## Features

- The name of a parameter set can be passed to `ParameterValues` as a string, e.g. `ParameterValues("Chen2020")` ([#1822](https://github.com/pybamm-team/PyBaMM/pull/1822))
- Added submodels for interface utilisation ([#1821](https://github.com/pybamm-team/PyBaMM/pull/1821))
- Reformatted SEI growth models into a single submodel with conditionals ([#1808](https://github.com/pybamm-team/PyBaMM/pull/1808))
- Stress-induced diffusion is now a separate model option instead of being automatically included when using the particle mechanics submodels ([#1797](https://github.com/pybamm-team/PyBaMM/pull/1797))
- `Experiment`s with drive cycles can be solved ([#1793](https://github.com/pybamm-team/PyBaMM/pull/1793))
- Added surface area to volume ratio as a factor to the SEI equations ([#1790](https://github.com/pybamm-team/PyBaMM/pull/1790))
- Half-cell SPM and SPMe have been implemented ([#1731](https://github.com/pybamm-team/PyBaMM/pull/1731))

## Bug fixes

- Fixed `sympy` operators for `Arctan` and `Exponential` ([#1786](https://github.com/pybamm-team/PyBaMM/pull/1786))
- Fixed finite volume discretization in spherical polar coordinates ([#1782](https://github.com/pybamm-team/PyBaMM/pull/1782))
- Fixed bug when using `Experiment` with a pouch cell model ([#1707](https://github.com/pybamm-team/PyBaMM/pull/1707))
- Fixed bug when using `Experiment` with a plating model ([#1707](https://github.com/pybamm-team/PyBaMM/pull/1707))
- Fixed hack for potentials in the SPMe model ([#1707](https://github.com/pybamm-team/PyBaMM/pull/1707))

## Breaking changes

- The `chemistry` keyword argument in `ParameterValues` has been deprecated. Use `ParameterValues(chem)` instead of `ParameterValues(chemistry=chem)` ([#1822](https://github.com/pybamm-team/PyBaMM/pull/1822))
- Raise error when trying to convert an `Interpolant` with the "pchip" interpolator to CasADI ([#1791](https://github.com/pybamm-team/PyBaMM/pull/1791))
- Raise error if `Concatenation` is used directly with `Variable` objects (`concatenation` should be used instead) ([#1789](https://github.com/pybamm-team/PyBaMM/pull/1789))
- Made jax, jaxlib and the PyBaMM JaxSolver optional ([#1767](https://github.com/pybamm-team/PyBaMM/pull/1767), [#1803](https://github.com/pybamm-team/PyBaMM/pull/1803))

# [v21.10](https://github.com/pybamm-team/PyBaMM/tree/v21.10) - 2021-10-31

## Features

- Summary variables can now be user-determined ([#1760](https://github.com/pybamm-team/PyBaMM/pull/1760))
- Added `all_first_states` to the `Solution` object for a simulation with experiment ([#1759](https://github.com/pybamm-team/PyBaMM/pull/1759))
- Added a new method (`create_gif`) in `QuickPlot`, `Simulation` and `BatchStudy` to create a GIF of a simulation ([#1754](https://github.com/pybamm-team/PyBaMM/pull/1754))
- Added more examples for the `BatchStudy` class ([#1747](https://github.com/pybamm-team/PyBaMM/pull/1747))
- SEI models can now be included in the half-cell model ([#1705](https://github.com/pybamm-team/PyBaMM/pull/1705))

## Bug fixes

- Half-cell model and lead-acid models can now be simulated with `Experiment`s ([#1759](https://github.com/pybamm-team/PyBaMM/pull/1759))
- Removed in-place modification of the solution objects by `QuickPlot` ([#1747](https://github.com/pybamm-team/PyBaMM/pull/1747))
- Fixed vector-vector multiplication bug that was causing errors in the SPM with constant voltage or power ([#1735](https://github.com/pybamm-team/PyBaMM/pull/1735))

# [v21.9](https://github.com/pybamm-team/PyBaMM/tree/v21.9) - 2021-09-30

## Features

- Added thermal parameters (thermal conductivity, specific heat, etc.) to the `Ecker2015` parameter set from Zhao et al. (2018) and Hales et al. (2019) ([#1683](https://github.com/pybamm-team/PyBaMM/pull/1683))
- Added `plot_summary_variables` to plot and compare summary variables ([#1678](https://github.com/pybamm-team/PyBaMM/pull/1678))
- The DFN model can now be used directly (instead of `BasicDFNHalfCell`) to simulate a half-cell ([#1600](https://github.com/pybamm-team/PyBaMM/pull/1600))

## Breaking changes

- Dropped support for Python 3.6 ([#1696](https://github.com/pybamm-team/PyBaMM/pull/1696))
- The substring 'negative electrode' has been removed from variables related to SEI and lithium plating (e.g. 'Total negative electrode SEI thickness [m]' replaced by 'Total SEI thickness [m]') ([#1654](https://github.com/pybamm-team/PyBaMM/pull/1654))

# [v21.08](https://github.com/pybamm-team/PyBaMM/tree/v21.08) - 2021-08-26

This release introduces:

- the switch to calendar versioning: from now on we will use year.month version number
- sensitivity analysis of solutions with respect to input parameters
- several new models, including many-particle and state-of-health models
- improvement on how CasADI solver's handle events, including a new "fast with events" mode
- several other new features, optimizations, and bug fixes, summarized below

## Features

- Added submodels and functionality for particle-size distributions in the DFN model, including an
  example notebook ([#1602](https://github.com/pybamm-team/PyBaMM/pull/1602))
- Added UDDS and WLTC drive cycles ([#1601](https://github.com/pybamm-team/PyBaMM/pull/1601))
- Added LG M50 (NMC811 and graphite + SiOx) parameter set from O'Regan 2022 ([#1594](https://github.com/pybamm-team/PyBaMM/pull/1594))
- `pybamm.base_solver.solve` function can take a list of input parameters to calculate the sensitivities of the solution with respect to. Alternatively, it can be set to `True` to calculate the sensitivities for all input parameters ([#1552](https://github.com/pybamm-team/PyBaMM/pull/1552))
- Added capability for `quaternary` domains (in addition to `primary`, `secondary` and `tertiary`), increasing the maximum number of domains that a `Symbol` can have to 4. ([#1580](https://github.com/pybamm-team/PyBaMM/pull/1580))
- Tabs can now be placed at the bottom of the cell in 1+1D thermal models ([#1581](https://github.com/pybamm-team/PyBaMM/pull/1581))
- Added temperature dependence on electrode electronic conductivity ([#1570](https://github.com/pybamm-team/PyBaMM/pull/1570))
- `pybamm.base_solver.solve` function can take a list of input parameters to calculate the sensitivities of the solution with respect to. Alternatively, it can be set to `True` to calculate the sensitivities for all input parameters ([#1552](https://github.com/pybamm-team/PyBaMM/pull/1552))
- Added a new lithium-ion model `MPM` or Many-Particle Model, with a distribution of particle sizes in each electrode. ([#1529](https://github.com/pybamm-team/PyBaMM/pull/1529))
- Added 2 new submodels for lithium transport in a size distribution of electrode particles: Fickian diffusion (`FickianSingleSizeDistribution`) and uniform concentration profile (`FastSingleSizeDistribution`). ([#1529](https://github.com/pybamm-team/PyBaMM/pull/1529))
- Added a "particle size" domain to the default lithium-ion geometry, including plotting capabilities (`QuickPlot`) and processing of variables (`ProcessedVariable`). ([#1529](https://github.com/pybamm-team/PyBaMM/pull/1529))
- Added fitted expressions for OCPs for the Chen2020 parameter set ([#1526](https://github.com/pybamm-team/PyBaMM/pull/1497))
- Added `initial_soc` argument to `Simualtion.solve` for specifying the initial SOC when solving a model ([#1512](https://github.com/pybamm-team/PyBaMM/pull/1512))
- Added `print_name` to some symbols ([#1495](https://github.com/pybamm-team/PyBaMM/pull/1495), [#1497](https://github.com/pybamm-team/PyBaMM/pull/1497))
- Added Base Parameters class and SymPy in dependencies ([#1495](https://github.com/pybamm-team/PyBaMM/pull/1495))
- Added a new "reaction-driven" model for LAM from Reniers et al (2019) ([#1490](https://github.com/pybamm-team/PyBaMM/pull/1490))
- Some features ("loss of active material" and "particle mechanics") can now be specified separately for the negative electrode and positive electrode by passing a 2-tuple ([#1490](https://github.com/pybamm-team/PyBaMM/pull/1490))
- `plot` and `plot2D` now take and return a matplotlib Axis to allow for easier customization ([#1472](https://github.com/pybamm-team/PyBaMM/pull/1472))
- `ParameterValues.evaluate` can now return arrays to allow function parameters to be easily evaluated ([#1472](https://github.com/pybamm-team/PyBaMM/pull/1472))
- Added option to save only specific cycle numbers when simulating an `Experiment` ([#1459](https://github.com/pybamm-team/PyBaMM/pull/1459))
- Added capacity-based termination conditions when simulating an `Experiment` ([#1459](https://github.com/pybamm-team/PyBaMM/pull/1459))
- Added "summary variables" to track degradation over several cycles ([#1459](https://github.com/pybamm-team/PyBaMM/pull/1459))
- Added `ElectrodeSOH` model for calculating capacities and stoichiometric limits ([#1459](https://github.com/pybamm-team/PyBaMM/pull/1459))
- Added Batch Study class ([#1455](https://github.com/pybamm-team/PyBaMM/pull/1455))
- Added `ConcatenationVariable`, which is automatically created when variables are concatenated ([#1453](https://github.com/pybamm-team/PyBaMM/pull/1453))
- Added "fast with events" mode for the CasADi solver, which solves a model and finds events more efficiently than "safe" mode. As of PR #1450 this feature is still being tested and "safe" mode remains the default ([#1450](https://github.com/pybamm-team/PyBaMM/pull/1450))

## Optimizations

- Models that mostly use x-averaged quantities (SPM and SPMe) now use x-averaged degradation models ([#1490](https://github.com/pybamm-team/PyBaMM/pull/1490))
- Improved how the CasADi solver's "safe" mode finds events ([#1450](https://github.com/pybamm-team/PyBaMM/pull/1450))
- Perform more automatic simplifications of the expression tree ([#1449](https://github.com/pybamm-team/PyBaMM/pull/1449))
- Reduce time taken to hash a sparse `Matrix` object ([#1449](https://github.com/pybamm-team/PyBaMM/pull/1449))

## Bug fixes

- Fixed bug with `load_function` ([#1675](https://github.com/pybamm-team/PyBaMM/pull/1675))
- Updated documentation to include some previously missing functions, such as `erf` and `tanh` ([#1628](https://github.com/pybamm-team/PyBaMM/pull/1628))
- Fixed reading citation file without closing ([#1620](https://github.com/pybamm-team/PyBaMM/pull/1620))
- Porosity variation for SEI and plating models is calculated from the film thickness rather than from a separate ODE ([#1617](https://github.com/pybamm-team/PyBaMM/pull/1617))
- Fixed a bug where the order of the indexing for the entries of variables discretised using FEM was incorrect ([#1556](https://github.com/pybamm-team/PyBaMM/pull/1556))
- Fix broken module import for spyder when running a script twice ([#1555](https://github.com/pybamm-team/PyBaMM/pull/1555))
- Fixed ElectrodeSOH model for multi-dimensional simulations ([#1548](https://github.com/pybamm-team/PyBaMM/pull/1548))
- Removed the overly-restrictive check "each variable in the algebraic eqn keys must appear in the eqn" ([#1510](https://github.com/pybamm-team/PyBaMM/pull/1510))
- Made parameters importable through pybamm ([#1475](https://github.com/pybamm-team/PyBaMM/pull/1475))

## Breaking changes

- Refactored the `particle` submodel module, with the models having no size distribution now found in `particle.no_distribution`, and those with a size distribution in `particle.size_distribution`. Renamed submodels to indicate the transport model (Fickian diffusion, polynomial profile) and if they are "x-averaged". E.g., `FickianManyParticles` and `FickianSingleParticle` are now `no_distribution.FickianDiffusion` and `no_distribution.XAveragedFickianDiffusion` ([#1602](https://github.com/pybamm-team/PyBaMM/pull/1602))
- Changed sensitivity API. Removed `ProcessedSymbolicVariable`, all sensitivity now handled within the solvers and `ProcessedVariable` ([#1552](https://github.com/pybamm-team/PyBaMM/pull/1552),[#2276](https://github.com/pybamm-team/PyBaMM/pull/2276))
- The `Yang2017` parameter set has been removed as the complete parameter set is not publicly available in the literature ([#1577](https://github.com/pybamm-team/PyBaMM/pull/1577))
- Changed how options are specified for the "loss of active material" and "particle cracking" submodels. "loss of active material" can now be one of "none", "stress-driven", or "reaction-driven", or a 2-tuple for different options in negative and positive electrode. Similarly "particle cracking" (now called "particle mechanics") can now be "none", "swelling only", "swelling and cracking", or a 2-tuple ([#1490](https://github.com/pybamm-team/PyBaMM/pull/1490))
- Changed the variable in the full diffusion model from "Electrolyte concentration" to "Porosity times concentration" ([#1476](https://github.com/pybamm-team/PyBaMM/pull/1476))
- Renamed `lithium-ion` folder to `lithium_ion` and `lead-acid` folder to `lead_acid` in parameters ([#1464](https://github.com/pybamm-team/PyBaMM/pull/1464))

# [v0.4.0](https://github.com/pybamm-team/PyBaMM/tree/v0.4.0) - 2021-03-28

This release introduces:

- several new models, including reversible and irreversible plating submodels, submodels for loss of active material, Yang et al.'s (2017) coupled SEI/plating/pore clogging model, and the Newman-Tobias model
- internal optimizations for solving models, particularly for simulating experiments, with more accurate event detection and more efficient numerical methods and post-processing
- parallel solutions of a model with different inputs
- a cleaner installation process for Mac when installing from PyPI, no longer requiring a Homebrew installation of Sundials
- improved plotting functionality, including adding a new 'voltage component' plot
- several other new features, optimizations, and bug fixes, summarized below

## Features

- Added `NewmanTobias` li-ion battery model ([#1423](https://github.com/pybamm-team/PyBaMM/pull/1423))
- Added `plot_voltage_components` to easily plot the component overpotentials that make up the voltage ([#1419](https://github.com/pybamm-team/PyBaMM/pull/1419))
- Made `QuickPlot` more customizable and added an example ([#1419](https://github.com/pybamm-team/PyBaMM/pull/1419))
- `Solution` objects can now be created by stepping _different_ models ([#1408](https://github.com/pybamm-team/PyBaMM/pull/1408))
- Added Yang et al 2017 model that couples irreversible lithium plating, SEI growth and change in porosity which produces a transition from linear to nonlinear degradation pattern of lithium-ion battery over extended cycles([#1398](https://github.com/pybamm-team/PyBaMM/pull/1398))
- Added support for Python 3.9 and dropped support for Python 3.6. Python 3.6 may still work but is now untested ([#1370](https://github.com/pybamm-team/PyBaMM/pull/1370))
- Added the electrolyte overpotential and Ohmic losses for full conductivity, including surface form ([#1350](https://github.com/pybamm-team/PyBaMM/pull/1350))
- Added functionality to `Citations` to print formatted citations ([#1340](https://github.com/pybamm-team/PyBaMM/pull/1340))
- Updated the way events are handled in `CasadiSolver` for more accurate event location ([#1328](https://github.com/pybamm-team/PyBaMM/pull/1328))
- Added error message if initial conditions are outside the bounds of a variable ([#1326](https://github.com/pybamm-team/PyBaMM/pull/1326))
- Added temperature dependence to density, heat capacity and thermal conductivity ([#1323](https://github.com/pybamm-team/PyBaMM/pull/1323))
- Added temperature dependence to the transference number (`t_plus`) ([#1317](https://github.com/pybamm-team/PyBaMM/pull/1317))
- Added new functionality for `Interpolant` ([#1312](https://github.com/pybamm-team/PyBaMM/pull/1312))
- Added option to express experiments (and extract solutions) in terms of cycles of operating condition ([#1309](https://github.com/pybamm-team/PyBaMM/pull/1309))
- The event time and state are now returned as part of `Solution.t` and `Solution.y` so that the event is accurately captured in the returned solution ([#1300](https://github.com/pybamm-team/PyBaMM/pull/1300))
- Added reversible and irreversible lithium plating models ([#1287](https://github.com/pybamm-team/PyBaMM/pull/1287))
- Reformatted the `BasicDFNHalfCell` to be consistent with the other models ([#1282](https://github.com/pybamm-team/PyBaMM/pull/1282))
- Added option to make the total interfacial current density a state ([#1280](https://github.com/pybamm-team/PyBaMM/pull/1280))
- Added functionality to initialize a model using the solution from another model ([#1278](https://github.com/pybamm-team/PyBaMM/pull/1278))
- Added submodels for active material ([#1262](https://github.com/pybamm-team/PyBaMM/pull/1262))
- Updated solvers' method `solve()` so it can take a list of inputs dictionaries as the `inputs` keyword argument. In this case the model is solved for each input set in the list, and a list of solutions mapping the set of inputs to the solutions is returned. Note that `solve()` can still take a single dictionary as the `inputs` keyword argument. In this case the behaviour is unchanged compared to previous versions.([#1261](https://github.com/pybamm-team/PyBaMM/pull/1261))
- Added composite surface form electrolyte models: `CompositeDifferential` and `CompositeAlgebraic` ([#1207](https://github.com/pybamm-team/PyBaMM/issues/1207))

## Optimizations

- Improved the way an `Experiment` is simulated to reduce solve time (at the cost of slightly higher set-up time) ([#1408](https://github.com/pybamm-team/PyBaMM/pull/1408))
- Add script and workflow to automatically update parameter_sets.py docstrings ([#1371](https://github.com/pybamm-team/PyBaMM/pull/1371))
- Add URLs checker in workflows ([#1347](https://github.com/pybamm-team/PyBaMM/pull/1347))
- The `Solution` class now only creates the concatenated `y` when the user asks for it. This is an optimization step as the concatenation can be slow, especially with larger experiments ([#1331](https://github.com/pybamm-team/PyBaMM/pull/1331))
- If solver method `solve()` is passed a list of inputs as the `inputs` keyword argument, the resolution of the model for each input set is spread across several Python processes, usually running in parallel on different processors. The default number of processes is the number of processors available. `solve()` takes a new keyword argument `nproc` which can be used to set this number a manually.
- Variables are now post-processed using CasADi ([#1316](https://github.com/pybamm-team/PyBaMM/pull/1316))
- Operations such as `1*x` and `0+x` now directly return `x` ([#1252](https://github.com/pybamm-team/PyBaMM/pull/1252))

## Bug fixes

- Fixed a bug on the boundary conditions of `FickianSingleParticle` and `FickianManyParticles` to ensure mass is conserved ([#1421](https://github.com/pybamm-team/PyBaMM/pull/1421))
- Fixed a bug where the `PolynomialSingleParticle` submodel gave incorrect results with "dimensionality" equal to 2 ([#1411](https://github.com/pybamm-team/PyBaMM/pull/1411))
- Fixed a bug where volume averaging in 0D gave the wrong result ([#1411](https://github.com/pybamm-team/PyBaMM/pull/1411))
- Fixed a sign error in the positive electrode ohmic losses ([#1407](https://github.com/pybamm-team/PyBaMM/pull/1407))
- Fixed the formulation of the EC reaction SEI model ([#1397](https://github.com/pybamm-team/PyBaMM/pull/1397))
- Simulations now stop when an experiment becomes infeasible ([#1395](https://github.com/pybamm-team/PyBaMM/pull/1395))
- Added a check for domains in `Concatenation` ([#1368](https://github.com/pybamm-team/PyBaMM/pull/1368))
- Differentiation now works even when the differentiation variable is a constant ([#1294](https://github.com/pybamm-team/PyBaMM/pull/1294))
- Fixed a bug where the event time and state were no longer returned as part of the solution ([#1344](https://github.com/pybamm-team/PyBaMM/pull/1344))
- Fixed a bug in `CasadiSolver` safe mode which crashed when there were extrapolation events but no termination events ([#1321](https://github.com/pybamm-team/PyBaMM/pull/1321))
- When an `Interpolant` is extrapolated an error is raised for `CasadiSolver` (and a warning is raised for the other solvers) ([#1315](https://github.com/pybamm-team/PyBaMM/pull/1315))
- Fixed `Simulation` and `model.new_copy` to fix a bug where changes to the model were overwritten ([#1278](https://github.com/pybamm-team/PyBaMM/pull/1278))

## Breaking changes

- Removed `Simplification` class and `.simplify()` function ([#1369](https://github.com/pybamm-team/PyBaMM/pull/1369))
- All example notebooks in PyBaMM's GitHub repository must now include the command `pybamm.print_citations()`, otherwise the tests will fail. This is to encourage people to use this command to cite the relevant papers ([#1340](https://github.com/pybamm-team/PyBaMM/pull/1340))
- Notation has been homogenised to use positive and negative electrode (instead of cathode and anode). This applies to the parameter folders (now called `'positive_electrodes'` and `'negative_electrodes'`) and the options of `active_material` and `particle_cracking` submodels (now called `'positive'` and `'negative'`) ([#1337](https://github.com/pybamm-team/PyBaMM/pull/1337))
- `Interpolant` now takes `x` and `y` instead of a single `data` entry ([#1312](https://github.com/pybamm-team/PyBaMM/pull/1312))
- Boolean model options ('sei porosity change', 'convection') must now be given in string format ('true' or 'false' instead of True or False) ([#1280](https://github.com/pybamm-team/PyBaMM/pull/1280))
- Operations such as `1*x` and `0+x` now directly return `x`. This can be bypassed by explicitly creating the binary operators, e.g. `pybamm.Multiplication(1, x)` ([#1252](https://github.com/pybamm-team/PyBaMM/pull/1252))
- `'Cell capacity [A.h]'` has been renamed to `'Nominal cell capacity [A.h]'`. `'Cell capacity [A.h]'` will be deprecated in the next release. ([#1352](https://github.com/pybamm-team/PyBaMM/pull/1352))

# [v0.3.0](https://github.com/pybamm-team/PyBaMM/tree/v0.3.0) - 2020-12-01

This release introduces a new aging model for particle mechanics, a new reduced-order model (TSPMe), and a parameter set for A123 LFP cells. Additionally, there have been several backend optimizations to speed up model creation and solving, and other minor features and bug fixes.

## Features

- Added a submodel for particle mechanics ([#1232](https://github.com/pybamm-team/PyBaMM/pull/1232))
- Added a notebook on how to speed up the solver and handle instabilities ([#1223](https://github.com/pybamm-team/PyBaMM/pull/1223))
- Improve string printing of `BinaryOperator`, `Function`, and `Concatenation` objects ([#1223](https://github.com/pybamm-team/PyBaMM/pull/1223))
- Added `Solution.integration_time`, which is the time taken just by the integration subroutine, without extra setups ([#1223](https://github.com/pybamm-team/PyBaMM/pull/1223))
- Added parameter set for an A123 LFP cell ([#1209](https://github.com/pybamm-team/PyBaMM/pull/1209))
- Added variables related to equivalent circuit models ([#1204](https://github.com/pybamm-team/PyBaMM/pull/1204))
- Added the `Integrated` electrolyte conductivity submodel ([#1188](https://github.com/pybamm-team/PyBaMM/pull/1188))
- Added an example script to check conservation of lithium ([#1186](https://github.com/pybamm-team/PyBaMM/pull/1186))
- Added `erf` and `erfc` functions ([#1184](https://github.com/pybamm-team/PyBaMM/pull/1184))

## Optimizations

- Add (optional) smooth approximations for the `Minimum`, `Maximum`, `Heaviside`, and `AbsoluteValue` operators ([#1223](https://github.com/pybamm-team/PyBaMM/pull/1223))
- Avoid unnecessary repeated computations in the solvers ([#1222](https://github.com/pybamm-team/PyBaMM/pull/1222))
- Rewrite `Symbol.is_constant` to be more efficient ([#1222](https://github.com/pybamm-team/PyBaMM/pull/1222))
- Cache shape and size calculations ([#1222](https://github.com/pybamm-team/PyBaMM/pull/1222))
- Only instantiate the geometric, electrical and thermal parameter classes once ([#1222](https://github.com/pybamm-team/PyBaMM/pull/1222))

## Bug fixes

- Quickplot now works when timescale or lengthscale is a function of an input parameter ([#1234](https://github.com/pybamm-team/PyBaMM/pull/1234))
- Fix bug that was slowing down creation of the EC reaction SEI submodel ([#1227](https://github.com/pybamm-team/PyBaMM/pull/1227))
- Add missing separator thermal parameters for the Ecker parameter set ([#1226](https://github.com/pybamm-team/PyBaMM/pull/1226))
- Make sure simulation solves when evaluated timescale is a function of an input parameter ([#1218](https://github.com/pybamm-team/PyBaMM/pull/1218))
- Raise error if saving to MATLAB with variable names that MATLAB can't read, and give option of providing alternative variable names ([#1206](https://github.com/pybamm-team/PyBaMM/pull/1206))
- Raise error if the boundary condition at the origin in a spherical domain is other than no-flux ([#1175](https://github.com/pybamm-team/PyBaMM/pull/1175))
- Fix boundary conditions at r = 0 for Creating Models notebooks ([#1173](https://github.com/pybamm-team/PyBaMM/pull/1173))

## Breaking changes

- The parameters "Positive/Negative particle distribution in x" and "Positive/Negative surface area to volume ratio distribution in x" have been deprecated. Instead, users can provide "Positive/Negative particle radius [m]" and "Positive/Negative surface area to volume ratio [m-1]" directly as functions of through-cell position (x [m]) ([#1237](https://github.com/pybamm-team/PyBaMM/pull/1237))

# [v0.2.4](https://github.com/pybamm-team/PyBaMM/tree/v0.2.4) - 2020-09-07

This release adds new operators for more complex models, some basic sensitivity analysis, and a spectral volumes spatial method, as well as some small bug fixes.

## Features

- Added variables which track the total amount of lithium in the system ([#1136](https://github.com/pybamm-team/PyBaMM/pull/1136))
- Added `Upwind` and `Downwind` operators for convection ([#1134](https://github.com/pybamm-team/PyBaMM/pull/1134))
- Added Getting Started notebook on solver options and changing the mesh. Also added a notebook detailing the different thermal options, and a notebook explaining the steps that occur behind the scenes in the `Simulation` class ([#1131](https://github.com/pybamm-team/PyBaMM/pull/1131))
- Added particle submodel that use a polynomial approximation to the concentration within the electrode particles ([#1130](https://github.com/pybamm-team/PyBaMM/pull/1130))
- Added `Modulo`, `Floor` and `Ceiling` operators ([#1121](https://github.com/pybamm-team/PyBaMM/pull/1121))
- Added DFN model for a half cell ([#1121](https://github.com/pybamm-team/PyBaMM/pull/1121))
- Automatically compute surface area to volume ratio based on particle shape for li-ion models ([#1120](https://github.com/pybamm-team/PyBaMM/pull/1120))
- Added "R-averaged particle concentration" variables ([#1118](https://github.com/pybamm-team/PyBaMM/pull/1118))
- Added support for sensitivity calculations to the casadi solver ([#1109](https://github.com/pybamm-team/PyBaMM/pull/1109))
- Added support for index 1 semi-explicit dae equations and sensitivity calculations to JAX BDF solver ([#1107](https://github.com/pybamm-team/PyBaMM/pull/1107))
- Allowed keyword arguments to be passed to `Simulation.plot()` ([#1099](https://github.com/pybamm-team/PyBaMM/pull/1099))
- Added the Spectral Volumes spatial method and the submesh that it works with ([#900](https://github.com/pybamm-team/PyBaMM/pull/900))

## Bug fixes

- Fixed bug where some parameters were not being set by the `EcReactionLimited` SEI model ([#1136](https://github.com/pybamm-team/PyBaMM/pull/1136))
- Fixed bug on electrolyte potential for `BasicDFNHalfCell` ([#1133](https://github.com/pybamm-team/PyBaMM/pull/1133))
- Fixed `r_average` to work with `SecondaryBroadcast` ([#1118](https://github.com/pybamm-team/PyBaMM/pull/1118))
- Fixed finite volume discretisation of spherical integrals ([#1118](https://github.com/pybamm-team/PyBaMM/pull/1118))
- `t_eval` now gets changed to a `linspace` if a list of length 2 is passed ([#1113](https://github.com/pybamm-team/PyBaMM/pull/1113))
- Fixed bug when setting a function with an `InputParameter` ([#1111](https://github.com/pybamm-team/PyBaMM/pull/1111))

## Breaking changes

- The "fast diffusion" particle option has been renamed "uniform profile" ([#1130](https://github.com/pybamm-team/PyBaMM/pull/1130))
- The modules containing standard parameters are now classes so they can take options
  (e.g. `standard_parameters_lithium_ion` is now `LithiumIonParameters`) ([#1120](https://github.com/pybamm-team/PyBaMM/pull/1120))
- Renamed `quick_plot_vars` to `output_variables` in `Simulation` to be consistent with `QuickPlot`. Passing `quick_plot_vars` to `Simulation.plot()` has been deprecated and `output_variables` should be passed instead ([#1099](https://github.com/pybamm-team/PyBaMM/pull/1099))

# [v0.2.3](https://github.com/pybamm-team/PyBaMM/tree/v0.2.3) - 2020-07-01

This release enables the use of [Google Colab](https://colab.research.google.com/github/pybamm-team/PyBaMM/blob/main/) for running example notebooks, and adds some small new features and bug fixes.

## Features

- Added JAX evaluator, and ODE solver ([#1038](https://github.com/pybamm-team/PyBaMM/pull/1038))
- Reformatted Getting Started notebooks ([#1083](https://github.com/pybamm-team/PyBaMM/pull/1083))
- Reformatted Landesfeind electrolytes ([#1064](https://github.com/pybamm-team/PyBaMM/pull/1064))
- Adapted examples to be run in Google Colab ([#1061](https://github.com/pybamm-team/PyBaMM/pull/1061))
- Added some new solvers for algebraic models ([#1059](https://github.com/pybamm-team/PyBaMM/pull/1059))
- Added `length_scales` attribute to models ([#1058](https://github.com/pybamm-team/PyBaMM/pull/1058))
- Added averaging in secondary dimensions ([#1057](https://github.com/pybamm-team/PyBaMM/pull/1057))
- Added SEI reaction based on Yang et. al. 2017 and reduction in porosity ([#1009](https://github.com/pybamm-team/PyBaMM/issues/1009))

## Optimizations

- Reformatted CasADi "safe" mode to deal with events better ([#1089](https://github.com/pybamm-team/PyBaMM/pull/1089))

## Bug fixes

- Fixed a bug in `InterstitialDiffusionLimited` ([#1097](https://github.com/pybamm-team/PyBaMM/pull/1097))
- Fixed `Simulation` to keep different copies of the model so that parameters can be changed between simulations ([#1090](https://github.com/pybamm-team/PyBaMM/pull/1090))
- Fixed `model.new_copy()` to keep custom submodels ([#1090](https://github.com/pybamm-team/PyBaMM/pull/1090))
- 2D processed variables can now be evaluated at the domain boundaries ([#1088](https://github.com/pybamm-team/PyBaMM/pull/1088))
- Update the default variable points to better capture behaviour in the solid particles in li-ion models ([#1081](https://github.com/pybamm-team/PyBaMM/pull/1081))
- Fix `QuickPlot` to display variables discretised by FEM (in y-z) properly ([#1078](https://github.com/pybamm-team/PyBaMM/pull/1078))
- Add length scales to `EffectiveResistance` models ([#1071](https://github.com/pybamm-team/PyBaMM/pull/1071))
- Allowed for pybamm functions exp, sin, cos, sqrt to be used in expression trees that
  are converted to casadi format ([#1067](https://github.com/pybamm-team/PyBaMM/pull/1067))
- Fix a bug where variables that depend on y and z were transposed in `QuickPlot` ([#1055](https://github.com/pybamm-team/PyBaMM/pull/1055))

## Breaking changes

- `Simulation.specs` and `Simulation.set_defaults` have been deprecated. Users should create a new `Simulation` object for each different case instead ([#1090](https://github.com/pybamm-team/PyBaMM/pull/1090))
- The solution times `t_eval` must now be provided to `Simulation.solve()` when not using an experiment or prescribing the current using drive cycle data ([#1086](https://github.com/pybamm-team/PyBaMM/pull/1086))

# [v0.2.2](https://github.com/pybamm-team/PyBaMM/tree/v0.2.2) - 2020-06-01

New SEI models, simplification of submodel structure, as well as optimisations and general bug fixes.

## Features

- Reformatted `Geometry` and `Mesh` classes ([#1032](https://github.com/pybamm-team/PyBaMM/pull/1032))
- Added arbitrary geometry to the lumped thermal model ([#718](https://github.com/pybamm-team/PyBaMM/issues/718))
- Allowed `ProcessedVariable` to handle cases where `len(solution.t)=1` ([#1020](https://github.com/pybamm-team/PyBaMM/pull/1020))
- Added `BackwardIndefiniteIntegral` symbol ([#1014](https://github.com/pybamm-team/PyBaMM/pull/1014))
- Added `plot` and `plot2D` to enable easy plotting of `pybamm.Array` objects ([#1008](https://github.com/pybamm-team/PyBaMM/pull/1008))
- Updated effective current collector models and added example notebook ([#1007](https://github.com/pybamm-team/PyBaMM/pull/1007))
- Added SEI film resistance as an option ([#994](https://github.com/pybamm-team/PyBaMM/pull/994))
- Added `parameters` attribute to `pybamm.BaseModel` and `pybamm.Geometry` that lists all of the required parameters ([#993](https://github.com/pybamm-team/PyBaMM/pull/993))
- Added tab, edge, and surface cooling ([#965](https://github.com/pybamm-team/PyBaMM/pull/965))
- Added functionality to solver to automatically discretise a 0D model ([#947](https://github.com/pybamm-team/PyBaMM/pull/947))
- Added sensitivity to `CasadiAlgebraicSolver` ([#940](https://github.com/pybamm-team/PyBaMM/pull/940))
- Added `ProcessedSymbolicVariable` class, which can handle symbolic variables (i.e. variables for which the inputs are symbolic) ([#940](https://github.com/pybamm-team/PyBaMM/pull/940))
- Made `QuickPlot` compatible with Google Colab ([#935](https://github.com/pybamm-team/PyBaMM/pull/935))
- Added `BasicFull` model for lead-acid ([#932](https://github.com/pybamm-team/PyBaMM/pull/932))
- Added 'arctan' function ([#973](https://github.com/pybamm-team/PyBaMM/pull/973))

## Optimizations

- Implementing the use of GitHub Actions for CI ([#855](https://github.com/pybamm-team/PyBaMM/pull/855))
- Changed default solver for DAE models to `CasadiSolver` ([#978](https://github.com/pybamm-team/PyBaMM/pull/978))
- Added some extra simplifications to the expression tree ([#971](https://github.com/pybamm-team/PyBaMM/pull/971))
- Changed the behaviour of "safe" mode in `CasadiSolver` ([#956](https://github.com/pybamm-team/PyBaMM/pull/956))
- Sped up model building ([#927](https://github.com/pybamm-team/PyBaMM/pull/927))
- Changed default solver for lead-acid to `CasadiSolver` ([#927](https://github.com/pybamm-team/PyBaMM/pull/927))

## Bug fixes

- Fix a bug where slider plots do not update properly in notebooks ([#1041](https://github.com/pybamm-team/PyBaMM/pull/1041))
- Fix storing and plotting external variables in the solution ([#1026](https://github.com/pybamm-team/PyBaMM/pull/1026))
- Fix running a simulation with a model that is already discretized ([#1025](https://github.com/pybamm-team/PyBaMM/pull/1025))
- Fix CI not triggering for PR. ([#1013](https://github.com/pybamm-team/PyBaMM/pull/1013))
- Fix schedule testing running too often. ([#1010](https://github.com/pybamm-team/PyBaMM/pull/1010))
- Fix doctests failing due to mismatch in unsorted output.([#990](https://github.com/pybamm-team/PyBaMM/pull/990))
- Added extra checks when creating a model, for clearer errors ([#971](https://github.com/pybamm-team/PyBaMM/pull/971))
- Fixed `Interpolant` ids to allow processing ([#962](https://github.com/pybamm-team/PyBaMM/pull/962))
- Fixed a bug in the initial conditions of the potential pair model ([#954](https://github.com/pybamm-team/PyBaMM/pull/954))
- Changed simulation attributes to assign copies rather than the objects themselves ([#952](https://github.com/pybamm-team/PyBaMM/pull/952))
- Added default values to base model so that it works with the `Simulation` class ([#952](https://github.com/pybamm-team/PyBaMM/pull/952))
- Fixed solver to recompute initial conditions when inputs are changed ([#951](https://github.com/pybamm-team/PyBaMM/pull/951))
- Reformatted thermal submodels ([#938](https://github.com/pybamm-team/PyBaMM/pull/938))
- Reformatted electrolyte submodels ([#927](https://github.com/pybamm-team/PyBaMM/pull/927))
- Reformatted convection submodels ([#635](https://github.com/pybamm-team/PyBaMM/pull/635))

## Breaking changes

- Geometry should no longer be given keys 'primary' or 'secondary' ([#1032](https://github.com/pybamm-team/PyBaMM/pull/1032))
- Calls to `ProcessedVariable` objects are now made using dimensional time and space ([#1028](https://github.com/pybamm-team/PyBaMM/pull/1028))
- For variables discretised using finite elements the result returned by calling `ProcessedVariable` is now transposed ([#1020](https://github.com/pybamm-team/PyBaMM/pull/1020))
- Renamed "surface area density" to "surface area to volume ratio" ([#975](https://github.com/pybamm-team/PyBaMM/pull/975))
- Replaced "reaction rate" with "exchange-current density" ([#975](https://github.com/pybamm-team/PyBaMM/pull/975))
- Changed the implementation of reactions in submodels ([#948](https://github.com/pybamm-team/PyBaMM/pull/948))
- Removed some inputs like `T_inf`, `R_g` and activation energies to some of the standard function parameters. This is because each of those inputs is specific to a particular function (e.g. the reference temperature at which the function was measured). To change a property such as the activation energy, users should create a new function, specifying the relevant property as a `Parameter` or `InputParameter` ([#942](https://github.com/pybamm-team/PyBaMM/pull/942))
- The thermal option 'xyz-lumped' has been removed. The option 'thermal current collector' has also been removed ([#938](https://github.com/pybamm-team/PyBaMM/pull/938))
- The 'C-rate' parameter has been deprecated. Use 'Current function [A]' instead. The cell capacity can be accessed as 'Cell capacity [A.h]', and used to calculate current from C-rate ([#952](https://github.com/pybamm-team/PyBaMM/pull/952))

# [v0.2.1](https://github.com/pybamm-team/PyBaMM/tree/v0.2.1) - 2020-03-31

New expression tree node types, models, parameter sets and solvers, as well as general bug fixes and new examples.

## Features

- Store variable slices in model for inspection ([#925](https://github.com/pybamm-team/PyBaMM/pull/925))
- Added LiNiCoO2 parameter set from Ecker et. al. ([#922](https://github.com/pybamm-team/PyBaMM/pull/922))
- Made t_plus (optionally) a function of electrolyte concentration, and added (1 + dlnf/dlnc) to models ([#921](https://github.com/pybamm-team/PyBaMM/pull/921))
- Added `DummySolver` for empty models ([#915](https://github.com/pybamm-team/PyBaMM/pull/915))
- Added functionality to broadcast to edges ([#891](https://github.com/pybamm-team/PyBaMM/pull/891))
- Reformatted and cleaned up `QuickPlot` ([#886](https://github.com/pybamm-team/PyBaMM/pull/886))
- Added thermal effects to lead-acid models ([#885](https://github.com/pybamm-team/PyBaMM/pull/885))
- Added a helper function for info on function parameters ([#881](https://github.com/pybamm-team/PyBaMM/pull/881))
- Added additional notebooks showing how to create and compare models ([#877](https://github.com/pybamm-team/PyBaMM/pull/877))
- Added `Minimum`, `Maximum` and `Sign` operators
  ([#876](https://github.com/pybamm-team/PyBaMM/pull/876))
- Added a search feature to `FuzzyDict` ([#875](https://github.com/pybamm-team/PyBaMM/pull/875))
- Add ambient temperature as a function of time ([#872](https://github.com/pybamm-team/PyBaMM/pull/872))
- Added `CasadiAlgebraicSolver` for solving algebraic systems with CasADi ([#868](https://github.com/pybamm-team/PyBaMM/pull/868))
- Added electrolyte functions from Landesfeind ([#860](https://github.com/pybamm-team/PyBaMM/pull/860))
- Add new symbols `VariableDot`, representing the derivative of a variable wrt time,
  and `StateVectorDot`, representing the derivative of a state vector wrt time
  ([#858](https://github.com/pybamm-team/PyBaMM/issues/858))

## Bug fixes

- Filter out discontinuities that occur after solve times
  ([#941](https://github.com/pybamm-team/PyBaMM/pull/945))
- Fixed tight layout for QuickPlot in jupyter notebooks ([#930](https://github.com/pybamm-team/PyBaMM/pull/930))
- Fixed bug raised if function returns a scalar ([#919](https://github.com/pybamm-team/PyBaMM/pull/919))
- Fixed event handling in `ScipySolver` ([#905](https://github.com/pybamm-team/PyBaMM/pull/905))
- Made input handling clearer in solvers ([#905](https://github.com/pybamm-team/PyBaMM/pull/905))
- Updated Getting started notebook 2 ([#903](https://github.com/pybamm-team/PyBaMM/pull/903))
- Reformatted external circuit submodels ([#879](https://github.com/pybamm-team/PyBaMM/pull/879))
- Some bug fixes to generalize specifying models that aren't battery models, see [#846](https://github.com/pybamm-team/PyBaMM/issues/846)
- Reformatted interface submodels to be more readable ([#866](https://github.com/pybamm-team/PyBaMM/pull/866))
- Removed double-counted "number of electrodes connected in parallel" from simulation ([#864](https://github.com/pybamm-team/PyBaMM/pull/864))

## Breaking changes

- Changed keyword argument `u` for inputs (when evaluating an object) to `inputs` ([#905](https://github.com/pybamm-team/PyBaMM/pull/905))
- Removed "set external temperature" and "set external potential" options. Use "external submodels" option instead ([#862](https://github.com/pybamm-team/PyBaMM/pull/862))

# [v0.2.0](https://github.com/pybamm-team/PyBaMM/tree/v0.2.0) - 2020-02-26

This release introduces many new features and optimizations. All models can now be solved using the pip installation - in particular, the DFN can be solved in around 0.1s. Other highlights include an improved user interface, simulations of experimental protocols (GITT, CCCV, etc), new parameter sets for NCA and LGM50, drive cycles, "input parameters" and "external variables" for quickly solving models with different parameter values and coupling with external software, and general bug fixes and optimizations.

## Features

- Added LG M50 parameter set from Chen 2020 ([#854](https://github.com/pybamm-team/PyBaMM/pull/854))
- Changed rootfinding algorithm to CasADi, scipy.optimize.root still accessible as an option ([#844](https://github.com/pybamm-team/PyBaMM/pull/844))
- Added capacitance effects to lithium-ion models ([#842](https://github.com/pybamm-team/PyBaMM/pull/842))
- Added NCA parameter set ([#824](https://github.com/pybamm-team/PyBaMM/pull/824))
- Added functionality to `Solution` that automatically gets `t_eval` from the data when simulating drive cycles and performs checks to ensure the output has the required resolution to accurately capture the input current ([#819](https://github.com/pybamm-team/PyBaMM/pull/819))
- Added `Citations` object to print references when specific functionality is used ([#818](https://github.com/pybamm-team/PyBaMM/pull/818))
- Updated `Solution` to allow exporting to matlab and csv formats ([#811](https://github.com/pybamm-team/PyBaMM/pull/811))
- Allow porosity to vary in space ([#809](https://github.com/pybamm-team/PyBaMM/pull/809))
- Added functionality to solve DAE models with non-smooth current inputs ([#808](https://github.com/pybamm-team/PyBaMM/pull/808))
- Added functionality to simulate experiments and testing protocols ([#807](https://github.com/pybamm-team/PyBaMM/pull/807))
- Added fuzzy string matching for parameters and variables ([#796](https://github.com/pybamm-team/PyBaMM/pull/796))
- Changed ParameterValues to raise an error when a parameter that wasn't previously defined is updated ([#796](https://github.com/pybamm-team/PyBaMM/pull/796))
- Added some basic models (BasicSPM and BasicDFN) in order to clearly demonstrate the PyBaMM model structure for battery models ([#795](https://github.com/pybamm-team/PyBaMM/pull/795))
- Allow initial conditions in the particle to depend on x ([#786](https://github.com/pybamm-team/PyBaMM/pull/786))
- Added the harmonic mean to the Finite Volume method, which is now used when computing fluxes ([#783](https://github.com/pybamm-team/PyBaMM/pull/783))
- Refactored `Solution` to make it a dictionary that contains all of the solution variables. This automatically creates `ProcessedVariable` objects when required, so that the solution can be obtained much more easily. ([#781](https://github.com/pybamm-team/PyBaMM/pull/781))
- Added notebook to explain broadcasts ([#776](https://github.com/pybamm-team/PyBaMM/pull/776))
- Added a step to discretisation that automatically compute the inverse of the mass matrix of the differential part of the problem so that the underlying DAEs can be provided in semi-explicit form, as required by the CasADi solver ([#769](https://github.com/pybamm-team/PyBaMM/pull/769))
- Added the gradient operation for the Finite Element Method ([#767](https://github.com/pybamm-team/PyBaMM/pull/767))
- Added `InputParameter` node for quickly changing parameter values ([#752](https://github.com/pybamm-team/PyBaMM/pull/752))
- Added submodels for operating modes other than current-controlled ([#751](https://github.com/pybamm-team/PyBaMM/pull/751))
- Changed finite volume discretisation to use exact values provided by Neumann boundary conditions when computing the gradient instead of adding ghost nodes([#748](https://github.com/pybamm-team/PyBaMM/pull/748))
- Added optional R(x) distribution in particle models ([#745](https://github.com/pybamm-team/PyBaMM/pull/745))
- Generalized importing of external variables ([#728](https://github.com/pybamm-team/PyBaMM/pull/728))
- Separated active and inactive material volume fractions ([#726](https://github.com/pybamm-team/PyBaMM/pull/726))
- Added submodels for tortuosity ([#726](https://github.com/pybamm-team/PyBaMM/pull/726))
- Simplified the interface for setting current functions ([#723](https://github.com/pybamm-team/PyBaMM/pull/723))
- Added Heaviside operator ([#723](https://github.com/pybamm-team/PyBaMM/pull/723))
- New extrapolation methods ([#707](https://github.com/pybamm-team/PyBaMM/pull/707))
- Added some "Getting Started" documentation ([#703](https://github.com/pybamm-team/PyBaMM/pull/703))
- Allow abs tolerance to be set by variable for IDA KLU solver ([#700](https://github.com/pybamm-team/PyBaMM/pull/700))
- Added Simulation class ([#693](https://github.com/pybamm-team/PyBaMM/pull/693)) with load/save functionality ([#732](https://github.com/pybamm-team/PyBaMM/pull/732))
- Added interface to CasADi solver ([#687](https://github.com/pybamm-team/PyBaMM/pull/687), [#691](https://github.com/pybamm-team/PyBaMM/pull/691), [#714](https://github.com/pybamm-team/PyBaMM/pull/714)). This makes the SUNDIALS DAE solvers (Scikits and KLU) truly optional (though IDA KLU is recommended for solving the DFN).
- Added option to use CasADi's Algorithmic Differentiation framework to calculate Jacobians ([#687](https://github.com/pybamm-team/PyBaMM/pull/687))
- Added method to evaluate parameters more easily ([#669](https://github.com/pybamm-team/PyBaMM/pull/669))
- Added `Jacobian` class to reuse known Jacobians of expressions ([#665](https://github.com/pybamm-team/PyBaMM/pull/670))
- Added `Interpolant` class to interpolate experimental data (e.g. OCP curves) ([#661](https://github.com/pybamm-team/PyBaMM/pull/661))
- Added interface (via pybind11) to sundials with the IDA KLU sparse linear solver ([#657](https://github.com/pybamm-team/PyBaMM/pull/657))
- Allowed parameters to be set by material or by specifying a particular paper ([#647](https://github.com/pybamm-team/PyBaMM/pull/647))
- Set relative and absolute tolerances independently in solvers ([#645](https://github.com/pybamm-team/PyBaMM/pull/645))
- Added basic method to allow (a part of) the State Vector to be updated with results obtained from another solution or package ([#624](https://github.com/pybamm-team/PyBaMM/pull/624))
- Added some non-uniform meshes in 1D and 2D ([#617](https://github.com/pybamm-team/PyBaMM/pull/617))

## Optimizations

- Now simplifying objects that are constant as soon as they are created ([#801](https://github.com/pybamm-team/PyBaMM/pull/801))
- Simplified solver interface ([#800](https://github.com/pybamm-team/PyBaMM/pull/800))
- Added caching for shape evaluation, used during discretisation ([#780](https://github.com/pybamm-team/PyBaMM/pull/780))
- Added an option to skip model checks during discretisation, which could be slow for large models ([#739](https://github.com/pybamm-team/PyBaMM/pull/739))
- Use CasADi's automatic differentation algorithms by default when solving a model ([#714](https://github.com/pybamm-team/PyBaMM/pull/714))
- Avoid re-checking size when making a copy of an `Index` object ([#656](https://github.com/pybamm-team/PyBaMM/pull/656))
- Avoid recalculating `_evaluation_array` when making a copy of a `StateVector` object ([#653](https://github.com/pybamm-team/PyBaMM/pull/653))

## Bug fixes

- Fixed a bug where current loaded from data was incorrectly scaled with the cell capacity ([#852](https://github.com/pybamm-team/PyBaMM/pull/852))
- Moved evaluation of initial conditions to solver ([#839](https://github.com/pybamm-team/PyBaMM/pull/839))
- Fixed a bug where the first line of the data wasn't loaded when parameters are loaded from data ([#819](https://github.com/pybamm-team/PyBaMM/pull/819))
- Made `graphviz` an optional dependency ([#810](https://github.com/pybamm-team/PyBaMM/pull/810))
- Fixed examples to run with basic pip installation ([#800](https://github.com/pybamm-team/PyBaMM/pull/800))
- Added events for CasADi solver when stepping ([#800](https://github.com/pybamm-team/PyBaMM/pull/800))
- Improved implementation of broadcasts ([#776](https://github.com/pybamm-team/PyBaMM/pull/776))
- Fixed a bug which meant that the Ohmic heating in the current collectors was incorrect if using the Finite Element Method ([#767](https://github.com/pybamm-team/PyBaMM/pull/767))
- Improved automatic broadcasting ([#747](https://github.com/pybamm-team/PyBaMM/pull/747))
- Fixed bug with wrong temperature in initial conditions ([#737](https://github.com/pybamm-team/PyBaMM/pull/737))
- Improved flexibility of parameter values so that parameters (such as diffusivity or current) can be set as functions or scalars ([#723](https://github.com/pybamm-team/PyBaMM/pull/723))
- Fixed a bug where boundary conditions were sometimes handled incorrectly in 1+1D models ([#713](https://github.com/pybamm-team/PyBaMM/pull/713))
- Corrected a sign error in Dirichlet boundary conditions in the Finite Element Method ([#706](https://github.com/pybamm-team/PyBaMM/pull/706))
- Passed the correct dimensional temperature to open circuit potential ([#702](https://github.com/pybamm-team/PyBaMM/pull/702))
- Added missing temperature dependence in electrolyte and interface submodels ([#698](https://github.com/pybamm-team/PyBaMM/pull/698))
- Fixed differentiation of functions that have more than one argument ([#687](https://github.com/pybamm-team/PyBaMM/pull/687))
- Added warning if `ProcessedVariable` is called outside its interpolation range ([#681](https://github.com/pybamm-team/PyBaMM/pull/681))
- Updated installation instructions for Mac OS ([#680](https://github.com/pybamm-team/PyBaMM/pull/680))
- Improved the way `ProcessedVariable` objects are created in higher dimensions ([#581](https://github.com/pybamm-team/PyBaMM/pull/581))

## Breaking changes

- Time for solver should now be given in seconds ([#832](https://github.com/pybamm-team/PyBaMM/pull/832))
- Model events are now represented as a list of `pybamm.Event` ([#759](https://github.com/pybamm-team/PyBaMM/issues/759)
- Removed `ParameterValues.update_model`, whose functionality is now replaced by `InputParameter` ([#801](https://github.com/pybamm-team/PyBaMM/pull/801))
- Removed `Outer` and `Kron` nodes as no longer used ([#777](https://github.com/pybamm-team/PyBaMM/pull/777))
- Moved `results` to separate repositories ([#761](https://github.com/pybamm-team/PyBaMM/pull/761))
- The parameters "Bruggeman coefficient" must now be specified separately as "Bruggeman coefficient (electrolyte)" and "Bruggeman coefficient (electrode)"
- The current classes (`GetConstantCurrent`, `GetUserCurrent` and `GetUserData`) have now been removed. Please refer to the [`change-input-current` notebook](https://github.com/pybamm-team/PyBaMM/blob/develop/docs/source/examples/notebooks/change-input-current.ipynb) for information on how to specify an input current
- Parameter functions must now use pybamm functions instead of numpy functions (e.g. `pybamm.exp` instead of `numpy.exp`), as these are then used to construct the expression tree directly. Generally, pybamm syntax follows numpy syntax; please get in touch if a function you need is missing.
- The current must now be updated by changing "Current function [A]" or "C-rate" instead of "Typical current [A]"

# [v0.1.0](https://github.com/pybamm-team/PyBaMM/tree/v0.1.0) - 2019-10-08

This is the first official version of PyBaMM.
Please note that PyBaMM in still under active development, and so the API may change in the future.

## Features

### Models

#### Lithium-ion

- Single Particle Model (SPM)
- Single Particle Model with electrolyte (SPMe)
- Doyle-Fuller-Newman (DFN) model

with the following optional physics:

- Thermal effects
- Fast diffusion in particles
- 2+1D (pouch cell)

#### Lead-acid

- Leading-Order Quasi-Static model
- First-Order Quasi-Static model
- Composite model
- Full model

with the following optional physics:

- Hydrolysis side reaction
- Capacitance effects
- 2+1D

### Spatial discretisations

- Finite Volume (1D only)
- Finite Element (scikit, 2D only)

### Solvers

- Scipy
- Scikits ODE
- Scikits DAE
- IDA KLU sparse linear solver (Sundials)
- Algebraic (root-finding)<|MERGE_RESOLUTION|>--- conflicted
+++ resolved
@@ -8,12 +8,9 @@
 - Implement the MSMR model ([#3116](https://github.com/pybamm-team/PyBaMM/pull/3116))
 
 ## Bug fixes
-<<<<<<< HEAD
 
 - Fixed a bug where there was a missing thermal conductivity in the thermal pouch cell models ([#3330](https://github.com/pybamm-team/PyBaMM/pull/3330))
-=======
 - Fixed a bug that caused incorrect results of “{Domain} electrode thickness change [m]” due to the absence of dimension for the variable `electrode_thickness_change`([#3329](https://github.com/pybamm-team/PyBaMM/pull/3329)).
->>>>>>> a68c0388
 - Fixed a bug that occured in `check_ys_are_not_too_large` when trying to reference `y-slice` where the referenced variable was not a `pybamm.StateVector` ([#3313](https://github.com/pybamm-team/PyBaMM/pull/3313)
 - Fixed a bug with `_Heaviside._evaluate_for_shape` which meant some expressions involving heaviside function and subtractions did not work ([#3306](https://github.com/pybamm-team/PyBaMM/pull/3306))
 - Fixed bug causing incorrect activation energies using `create_from_bpx()` ([#3242](https://github.com/pybamm-team/PyBaMM/pull/3242))
