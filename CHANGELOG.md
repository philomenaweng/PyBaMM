--- conflicted
+++ resolved
@@ -1,16 +1,12 @@
 # [Unreleased](https://github.com/pybamm-team/PyBaMM)
 
 ## Features
-<<<<<<< HEAD
-
--   Added UDDS and WLTC drive cycles  ([#1601](https://github.com/pybamm-team/PyBaMM/pull/1601))
--   Added LG M50 (NMC811 and graphite + SiOx) parameter set from O'Regan 2021 ([#1594](https://github.com/pybamm-team/PyBaMM/pull/1594))
-=======
+
 -   Added submodels and functionality for particle-size distributions in the DFN model, including an
 example notebook ([#1602](https://github.com/pybamm-team/PyBaMM/pull/1602))
 -   Added UDDS and WLTC drive cycles  ([#1601](https://github.com/pybamm-team/PyBaMM/pull/1601))
+-   Added LG M50 (NMC811 and graphite + SiOx) parameter set from O'Regan 2021 ([#1594](https://github.com/pybamm-team/PyBaMM/pull/1594))
 -   `pybamm.base_solver.solve` function can take a list of input parameters to calculate the sensitivities of the solution with respect to. Alternatively, it can be set  to `True` to calculate the sensitivities for all input parameters ([#1552](https://github.com/pybamm-team/PyBaMM/pull/1552))
->>>>>>> 00a93578
 -   Added capability for `quaternary` domains (in addition to `primary`, `secondary` and `tertiary`), increasing the maximum number of domains that a `Symbol` can have to 4. ([#1580](https://github.com/pybamm-team/PyBaMM/pull/1580))
 -   Tabs can now be placed at the bottom of the cell in 1+1D thermal models ([#1581](https://github.com/pybamm-team/PyBaMM/pull/1581)) 
 -   Added temperature dependence on electrode electronic conductivity ([#1570](https://github.com/pybamm-team/PyBaMM/pull/1570))
