--- conflicted
+++ resolved
@@ -2,15 +2,12 @@
 
 ## Features
 
-<<<<<<< HEAD
+-   `plot` and `plot2D` now take and return a matplotlib Axis to allow for easier customization ([#1472](https://github.com/pybamm-team/PyBaMM/pull/1472))
+-   `ParameterValues.evaluate` can now return arrays to allow function parameters to be easily evaluated ([#1472](https://github.com/pybamm-team/PyBaMM/pull/1472))
 -   Added option to save only specific cycle numbers when simulating an `Experiment` ([#1459](https://github.com/pybamm-team/PyBaMM/pull/1459))
 -   Added capacity-based termination conditions when simulating an `Experiment` ([#1459](https://github.com/pybamm-team/PyBaMM/pull/1459))
 -   Added "summary variables" to track degradation over several cycles ([#1459](https://github.com/pybamm-team/PyBaMM/pull/1459))
 -   Added `ElectrodeSOH` model for calculating capacities and stoichiometric limits ([#1459](https://github.com/pybamm-team/PyBaMM/pull/1459))
-=======
--   `plot` and `plot2D` now take and return a matplotlib Axis to allow for easier customization ([#1472](https://github.com/pybamm-team/PyBaMM/pull/1472))
--   `ParameterValues.evaluate` can now return arrays to allow function parameters to be easily evaluated ([#1472](https://github.com/pybamm-team/PyBaMM/pull/1472))
->>>>>>> a31e2095
 -   Added Batch Study class ([#1455](https://github.com/pybamm-team/PyBaMM/pull/1455))
 -   Added `ConcatenationVariable`, which is automatically created when variables are concatenated ([#1453](https://github.com/pybamm-team/PyBaMM/pull/1453))
 -   Added "fast with events" mode for the CasADi solver, which solves a model and finds events more efficiently than "safe" mode. As of PR #1450 this feature is still being tested and "safe" mode remains the default ([#1450](https://github.com/pybamm-team/PyBaMM/pull/1450))
