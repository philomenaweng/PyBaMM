<<<<<<< HEAD
from pybamm import exp, standard_parameters_lithium_ion
=======
from pybamm import exp, constants
>>>>>>> 96e78119


def nca_diffusivity_Kim2011(sto, T):
    """
    NCA diffusivity as a function of stochiometry [1].

    References
    ----------
    .. [1] Kim, G. H., Smith, K., Lee, K. J., Santhanagopalan, S., & Pesaran, A.
    (2011). Multi-domain modeling of lithium-ion batteries encompassing
    multi-physics in varied length scales. Journal of The Electrochemical
    Society, 158(8), A955-A969.

    Parameters
    ----------
<<<<<<< HEAD
    sto : :class:`pybamm.Symbol`
        Electrode stochiometry
    T : :class:`pybamm.Symbol`
        Dimensional temperature [K]
=======
    sto: :class:`pybamm.Symbol`
        Electrode stochiometry
    T: :class:`pybamm.Symbol`
        Dimensional temperature
>>>>>>> 96e78119

    Returns
    -------
    :class:`pybamm.Symbol`
<<<<<<< HEAD
        Solid diffusivity [m2.s-1]
=======
        Solid diffusivity
>>>>>>> 96e78119
    """
    param = standard_parameters_lithium_ion
    D_ref = 3 * 10 ** (-15)
<<<<<<< HEAD
    arrhenius = exp(param.E_D_s_p / param.R * (1 / param.T_ref - 1 / T))
=======
    E_D_s = 2e4
    arrhenius = exp(E_D_s / constants.R * (1 / 298.15 - 1 / T))
>>>>>>> 96e78119

    return D_ref * arrhenius<|MERGE_RESOLUTION|>--- conflicted
+++ resolved
@@ -1,8 +1,4 @@
-<<<<<<< HEAD
-from pybamm import exp, standard_parameters_lithium_ion
-=======
 from pybamm import exp, constants
->>>>>>> 96e78119
 
 
 def nca_diffusivity_Kim2011(sto, T):
@@ -18,34 +14,19 @@
 
     Parameters
     ----------
-<<<<<<< HEAD
-    sto : :class:`pybamm.Symbol`
-        Electrode stochiometry
-    T : :class:`pybamm.Symbol`
-        Dimensional temperature [K]
-=======
     sto: :class:`pybamm.Symbol`
         Electrode stochiometry
     T: :class:`pybamm.Symbol`
         Dimensional temperature
->>>>>>> 96e78119
 
     Returns
     -------
     :class:`pybamm.Symbol`
-<<<<<<< HEAD
-        Solid diffusivity [m2.s-1]
-=======
         Solid diffusivity
->>>>>>> 96e78119
     """
     param = standard_parameters_lithium_ion
     D_ref = 3 * 10 ** (-15)
-<<<<<<< HEAD
-    arrhenius = exp(param.E_D_s_p / param.R * (1 / param.T_ref - 1 / T))
-=======
     E_D_s = 2e4
     arrhenius = exp(E_D_s / constants.R * (1 / 298.15 - 1 / T))
->>>>>>> 96e78119
 
     return D_ref * arrhenius