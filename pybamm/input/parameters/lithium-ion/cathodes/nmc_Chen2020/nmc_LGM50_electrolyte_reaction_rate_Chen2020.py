from pybamm import exp, constants


def nmc_LGM50_electrolyte_reaction_rate_Chen2020(T):
    """
    Reaction rate for Butler-Volmer reactions between NMC and LiPF6 in EC:DMC.
    References
    ----------
    .. [1] Chang-Hui Chen, Ferran Brosa Planella, Kieran O’Regan, Dominika Gastol, W.
    Dhammika Widanage, and Emma Kendrick. "Development of Experimental Techniques for
    Parameterization of Multi-scale Lithium-ion Battery Models." Submitted for
    publication (2020).
    Parameters
    ----------
<<<<<<< HEAD
    T : :class:`pybamm.Symbol`
        Dimensional temperature [K]
    T_inf: :class:`pybamm.Symbol`
        Reference temperature [K]
    E_r: :class:`pybamm.Symbol`
        Reaction activation energy [J.mol-1]
    R_g: :class:`pybamm.Symbol`
        The ideal gas constant [J.mol-1.K-1]
    Returns
    -------
    : :class:`pybamm.Symbol`
        Reaction rate [(A.m-2)(m3.mol-1)^1.5]
=======
    T: :class:`pybamm.Symbol`
        Dimensional temperature

    Returns
    -------
    :class:`pybamm.Symbol`
        Reaction rate
>>>>>>> 96e78119
    """
    m_ref = 3.59e-6
    E_r = 17800
    arrhenius = exp(E_r / constants.R * (1 / 298.15 - 1 / T))

    return m_ref * arrhenius<|MERGE_RESOLUTION|>--- conflicted
+++ resolved
@@ -12,20 +12,6 @@
     publication (2020).
     Parameters
     ----------
-<<<<<<< HEAD
-    T : :class:`pybamm.Symbol`
-        Dimensional temperature [K]
-    T_inf: :class:`pybamm.Symbol`
-        Reference temperature [K]
-    E_r: :class:`pybamm.Symbol`
-        Reaction activation energy [J.mol-1]
-    R_g: :class:`pybamm.Symbol`
-        The ideal gas constant [J.mol-1.K-1]
-    Returns
-    -------
-    : :class:`pybamm.Symbol`
-        Reaction rate [(A.m-2)(m3.mol-1)^1.5]
-=======
     T: :class:`pybamm.Symbol`
         Dimensional temperature
 
@@ -33,7 +19,6 @@
     -------
     :class:`pybamm.Symbol`
         Reaction rate
->>>>>>> 96e78119
     """
     m_ref = 3.59e-6
     E_r = 17800
