<<<<<<< HEAD
from .base_thermal import BaseModel
from .isothermal import Isothermal
from .lumped_thermal import Lumped
from .full_thermal import Full
from .set_temperature import SetTemperature
=======
from .base_thermal import BaseThermal
from . import isothermal
from . import x_full
from . import x_lumped
from . import xyz_lumped
>>>>>>> 6ce4aecd
<|MERGE_RESOLUTION|>--- conflicted
+++ resolved
@@ -1,13 +1,5 @@
-<<<<<<< HEAD
-from .base_thermal import BaseModel
-from .isothermal import Isothermal
-from .lumped_thermal import Lumped
-from .full_thermal import Full
-from .set_temperature import SetTemperature
-=======
 from .base_thermal import BaseThermal
 from . import isothermal
 from . import x_full
 from . import x_lumped
-from . import xyz_lumped
->>>>>>> 6ce4aecd
+from . import xyz_lumped