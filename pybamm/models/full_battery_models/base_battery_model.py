--- conflicted
+++ resolved
@@ -43,12 +43,7 @@
                 Can be "Fickian diffusion" (default) or "fast diffusion".
             * "thermal" : str, optional
                 Sets the thermal model to use. Can be "isothermal" (default),
-<<<<<<< HEAD
-                "x-full", "x-lumped", "xyz-lumped" or "lumped". Must be "isothermal" for
-                lead-acid models.
-=======
                 "x-full", "x-lumped", "xyz-lumped" or "lumped".
->>>>>>> d43060be
             * "thermal current collector" : bool, optional
                 Whether to include thermal effects in the current collector in
                 one-dimensional models (default is False). Note that this option
@@ -235,12 +230,8 @@
 
             if options["thermal current collector"] is True:
                 raise pybamm.OptionError(
-<<<<<<< HEAD
-                    "thermal effects not implemented for lead-acid models"
-=======
                     "Thermal current collector effects are not implemented "
                     "for lead-acid models."
->>>>>>> d43060be
                 )
 
         self._options = options
