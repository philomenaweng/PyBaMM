--- conflicted
+++ resolved
@@ -50,11 +50,7 @@
         self.set_current_collector_submodel()
         self.set_sei_submodel()
         self.set_lithium_plating_submodel()
-<<<<<<< HEAD
-        self.set_total_kinetics_submodel()
-=======
         self.set_total_interface_submodel()
->>>>>>> 7cff6ea3
 
         if build:
             self.build_model()
