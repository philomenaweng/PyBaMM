--- conflicted
+++ resolved
@@ -2,12 +2,8 @@
 # Root of the lithium-ion models module.
 #
 from .base_lithium_ion_model import BaseModel
-<<<<<<< HEAD
-from .electrode_soh import ElectrodeSOH
+from .electrode_soh import ElectrodeSOH, get_initial_stoichiometries
 from .electrode_soh_half_cell import ElectrodeSOHHalfCell
-=======
-from .electrode_soh import ElectrodeSOH, get_initial_stoichiometries
->>>>>>> d44f526e
 from .spm import SPM
 from .spme import SPMe
 from .dfn import DFN
