#
# Doyle-Fuller-Newman (DFN) Model
#
import pybamm
from .base_lithium_ion_model import BaseModel


class DFN(BaseModel):
    """Doyle-Fuller-Newman (DFN) model of a lithium-ion battery, from [1]_.

    Parameters
    ----------
    options : dict, optional
        A dictionary of options to be passed to the model.
    name : str, optional
        The name of the model.
    build :  bool, optional
        Whether to build the model on instantiation. Default is True. Setting this
        option to False allows users to change any number of the submodels before
        building the complete model (submodels cannot be changed after the model is
        built).

    References
    ----------
    .. [1] SG Marquis, V Sulzer, R Timms, CP Please and SJ Chapman. “An asymptotic
           derivation of a single particle model with electrolyte”. Journal of The
           Electrochemical Society, 166(15):A3693–A3706, 2019


    **Extends:** :class:`pybamm.lithium_ion.BaseModel`
    """

    def __init__(self, options=None, name="Doyle-Fuller-Newman model", build=True):
        super().__init__(options, name)
        # For degradation models we use the full form since this is a full-order model
        self.x_average = False

        self.set_external_circuit_submodel()
        self.set_porosity_submodel()
        self.set_crack_submodel()
        self.set_active_material_submodel()
        self.set_tortuosity_submodels()
        self.set_convection_submodel()
        self.set_interfacial_submodel()
        self.set_other_reaction_submodels_to_zero()
        self.set_particle_submodel()
        self.set_solid_submodel()
        self.set_electrolyte_submodel()
        self.set_thermal_submodel()
        self.set_current_collector_submodel()
        self.set_sei_submodel()
        self.set_lithium_plating_submodel()

        if self.half_cell:
            # This also removes "negative electrode" submodels, so should be done last
            self.set_li_metal_counter_electrode_submodels()

        if build:
            self.build_model()

        pybamm.citations.register("Doyle1993")

    def set_convection_submodel(self):

        self.submodels[
            "transverse convection"
        ] = pybamm.convection.transverse.NoConvection(self.param, self.options)
        self.submodels[
            "through-cell convection"
        ] = pybamm.convection.through_cell.NoConvection(self.param, self.options)

    def set_interfacial_submodel(self):

        self.submodels["negative interface"] = pybamm.interface.ButlerVolmer(
            self.param, "Negative", "lithium-ion main", self.options
        )
        self.submodels["positive interface"] = pybamm.interface.ButlerVolmer(
            self.param, "Positive", "lithium-ion main", self.options
        )

    def set_particle_submodel(self):

        if isinstance(self.options["particle"], str):
            particle_left = self.options["particle"]
            particle_right = self.options["particle"]
        else:
            particle_left, particle_right = self.options["particle"]
        for particle_side, domain in [
            [particle_left, "Negative"],
            [particle_right, "Positive"],
        ]:
            if self.options["particle size"] == "single":
                if particle_side == "Fickian diffusion":
                    self.submodels[
                        domain.lower() + " particle"
                    ] = pybamm.particle.no_distribution.FickianDiffusion(
                        self.param, domain
                    )
                elif particle_side in [
                    "uniform profile",
                    "quadratic profile",
                    "quartic profile",
                ]:
                    self.submodels[
                        domain.lower() + " particle"
                    ] = pybamm.particle.no_distribution.PolynomialProfile(
                        self.param, domain, particle_side
                    )
            elif self.options["particle size"] == "distribution":
                if particle_side == "Fickian diffusion":
                    self.submodels[
                        domain.lower() + " particle"
                    ] = pybamm.particle.size_distribution.FickianDiffusion(
                        self.param, domain
                    )
                elif particle_side in [
                    "uniform profile",
                    "quadratic profile",
                    "quartic profile",
                ]:
                    self.submodels[
                        domain.lower() + " particle"
                    ] = pybamm.particle.size_distribution.UniformProfile(
                        self.param, domain
                    )

    def set_solid_submodel(self):

        if self.options["surface form"] == "false":
            submod_n = pybamm.electrode.ohm.Full(self.param, "Negative", self.options)
            submod_p = pybamm.electrode.ohm.Full(self.param, "Positive", self.options)
        else:
            submod_n = pybamm.electrode.ohm.SurfaceForm(self.param, "Negative")
            submod_p = pybamm.electrode.ohm.SurfaceForm(self.param, "Positive")

        self.submodels["negative electrode potential"] = submod_n
        self.submodels["positive electrode potential"] = submod_p

<<<<<<< HEAD
        # Set the counter-electrode model for the half-cell model
        # The negative electrode model will be ignored
        if self.half_cell:
            if self.options["SEI"] in ["none", "constant"]:
                self.submodels[
                    "counter electrode surface potential difference"
                ] = pybamm.electrolyte_conductivity.surface_potential_form.Explicit(
                    self.param, "Negative", self.options
                )
                self.submodels[
                    "counter electrode potential"
                ] = pybamm.electrode.ohm.LithiumMetalExplicit(self.param, self.options)
            else:
                self.submodels[
                    "counter electrode potential"
                ] = pybamm.electrode.ohm.LithiumMetalSurfaceForm(
                    self.param, self.options
                )

=======
>>>>>>> bfd4df33
    def set_electrolyte_submodel(self):

        surf_form = pybamm.electrolyte_conductivity.surface_potential_form

        self.submodels["electrolyte diffusion"] = pybamm.electrolyte_diffusion.Full(
            self.param, self.options
        )

        if self.options["electrolyte conductivity"] not in ["default", "full"]:
            raise pybamm.OptionError(
                "electrolyte conductivity '{}' not suitable for DFN".format(
                    self.options["electrolyte conductivity"]
                )
            )

        if self.options["surface form"] == "false":
            self.submodels[
                "electrolyte conductivity"
            ] = pybamm.electrolyte_conductivity.Full(self.param, self.options)
            surf_model = surf_form.Explicit
        elif self.options["surface form"] == "differential":
            surf_model = surf_form.FullDifferential
        elif self.options["surface form"] == "algebraic":
            surf_model = surf_form.FullAlgebraic

        for domain in ["Negative", "Positive"]:
            self.submodels[
                domain.lower() + " surface potential difference"
            ] = surf_model(self.param, domain, self.options)<|MERGE_RESOLUTION|>--- conflicted
+++ resolved
@@ -136,7 +136,6 @@
         self.submodels["negative electrode potential"] = submod_n
         self.submodels["positive electrode potential"] = submod_p
 
-<<<<<<< HEAD
         # Set the counter-electrode model for the half-cell model
         # The negative electrode model will be ignored
         if self.half_cell:
@@ -156,8 +155,6 @@
                     self.param, self.options
                 )
 
-=======
->>>>>>> bfd4df33
     def set_electrolyte_submodel(self):
 
         surf_form = pybamm.electrolyte_conductivity.surface_potential_form
