--- conflicted
+++ resolved
@@ -204,14 +204,11 @@
             if component_group == "negative secondary particle":
                 component_group = "negative electrode"
                 prefactor = "Secondary: "
-<<<<<<< HEAD
-=======
             elif (
                 "negative secondary particle" in component_groups
                 and component_group == "negative electrode"
             ):
                 prefactor = "Primary: "
->>>>>>> 7cff6ea3
             component_path = os.path.join(
                 base_chemistry, component_group.replace(" ", "_") + "s", component
             )
@@ -225,10 +222,7 @@
                 # If a parameter is already present as a secondary parameter, we
                 # distinguish it by adding "Primary:" to the given name
                 if "Secondary: " + k in self._dict_items:
-<<<<<<< HEAD
-=======
                     print(k)
->>>>>>> 7cff6ea3
                     component_params["Primary: " + k] = v
                 else:
                     # Add prefactor to distinguish e.g. secondary particles
