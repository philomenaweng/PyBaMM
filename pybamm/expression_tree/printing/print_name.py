--- conflicted
+++ resolved
@@ -67,12 +67,6 @@
         name = name.replace(sup_var, sup_str)
 
     # Superscripts with comma separated (U_n_ref --> U_{n}^{ref})
-<<<<<<< HEAD
-    sup_re = re.search(r"^[\da-zA-Z]+_?((?:init|ref|typ|max|0))_?((?:n|s|p))", name)
-    if sup_re:
-        sup_str = (
-            r"{" + sup_re.group(2).replace("_", "\,") + r"}^{" + sup_re.group(1) + r"}"
-=======
     sup_re2 = re.search(r"^[\da-zA-Z]+_?(.*?)_?((?:init|ref|typ|max|0))", name)
     if sup_re2:
         sup_str = (
@@ -81,7 +75,6 @@
             + r"}^{"
             + sup_re2.group(2)
             + r"}"
->>>>>>> 7cff6ea3
         )
         sup_var = sup_re2.group(1) + "_" + sup_re2.group(2)
         name = name.replace(sup_var, sup_str)
