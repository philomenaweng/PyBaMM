--- conflicted
+++ resolved
@@ -81,11 +81,7 @@
             right_str = "{!s}".format(self.right)
         return "{} {} {}".format(left_str, self.name, right_str)
 
-<<<<<<< HEAD
-    def new_copy(self):
-=======
     def create_copy(self):
->>>>>>> 24161dfd
         """See :meth:`pybamm.Symbol.new_copy()`."""
 
         # process children
@@ -137,13 +133,9 @@
 
     def _binary_evaluate(self, left, right):
         """Perform binary operation on nodes 'left' and 'right'."""
-<<<<<<< HEAD
-        raise NotImplementedError
-=======
         raise NotImplementedError(
             f"{self.__class__} does not implement _binary_evaluate."
         )
->>>>>>> 24161dfd
 
     def _evaluates_on_edges(self, dimension):
         """See :meth:`pybamm.Symbol._evaluates_on_edges()`."""
@@ -641,11 +633,7 @@
         return np.minimum(left, right)
 
     def _binary_new_copy(self, left, right):
-<<<<<<< HEAD
-        "See :meth:`pybamm.BinaryOperator._binary_new_copy()`."
-=======
         """See :meth:`pybamm.BinaryOperator._binary_new_copy()`."""
->>>>>>> 24161dfd
         return pybamm.minimum(left, right)
 
 
@@ -677,11 +665,7 @@
         return np.maximum(left, right)
 
     def _binary_new_copy(self, left, right):
-<<<<<<< HEAD
-        "See :meth:`pybamm.BinaryOperator._binary_new_copy()`."
-=======
         """See :meth:`pybamm.BinaryOperator._binary_new_copy()`."""
->>>>>>> 24161dfd
         return pybamm.maximum(left, right)
 
 
