--- conflicted
+++ resolved
@@ -225,23 +225,6 @@
             ),
         )
 
-<<<<<<< HEAD
-    def _function_simplify(self, simplified_children):
-        """
-        Simplifies the function.
-
-        Inputs
-        ------
-        simplified_children: : list
-            A list of simplified children of the function
-
-        Returns
-        -------
-         :: pybamm.Scalar() if no children
-         :: pybamm.Function if there are children
-        """
-        return self._function_new_copy(simplified_children)
-
     @property
     def julia_name(self):
         "Return the name of the equivalent Julia function, for generating Julia code"
@@ -249,8 +232,6 @@
             "No julia name defined for function {}".format(self.function)
         )
 
-=======
->>>>>>> e1c72730
 
 class SpecificFunction(Function):
     """
@@ -396,8 +377,7 @@
     Returns max function of child. Not to be confused with :meth:`pybamm.maximum`, which
     returns the larger of two objects.
     """
-<<<<<<< HEAD
-    return pybamm.simplify_if_constant(Max(child), clear_domains=False)
+    return pybamm.simplify_if_constant(Max(child))
 
 
 class Min(SpecificFunction):
@@ -410,9 +390,6 @@
     def julia_name(self):
         """ See :meth:`pybamm.Function.julia_name` """
         return "minimum"
-=======
-    return pybamm.simplify_if_constant(Function(np.max, child))
->>>>>>> e1c72730
 
 
 def min(child):
@@ -420,11 +397,7 @@
     Returns min function of child. Not to be confused with :meth:`pybamm.minimum`, which
     returns the smaller of two objects.
     """
-<<<<<<< HEAD
-    return pybamm.simplify_if_constant(Min(child), clear_domains=False)
-=======
-    return pybamm.simplify_if_constant(Function(np.min, child))
->>>>>>> e1c72730
+    return pybamm.simplify_if_constant(Min(child))
 
 
 def sech(child):
