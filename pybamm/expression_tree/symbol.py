--- conflicted
+++ resolved
@@ -512,11 +512,7 @@
         """
         raise NotImplementedError
 
-<<<<<<< HEAD
-    def _base_evaluate(self, t=None, y=None, y_dot=None, params=None):
-=======
     def _base_evaluate(self, t=None, y=None, y_dot=None, inputs=None):
->>>>>>> f47b4b86
         """evaluate expression tree
 
         will raise a ``NotImplementedError`` if this member function has not
@@ -544,11 +540,7 @@
             )
         )
 
-<<<<<<< HEAD
-    def evaluate(self, t=None, y=None, y_dot=None, params=None, known_evals=None):
-=======
     def evaluate(self, t=None, y=None, y_dot=None, inputs=None, known_evals=None):
->>>>>>> f47b4b86
         """Evaluate expression tree (wrapper to allow using dict of known values).
         If the dict 'known_evals' is provided, the dict is searched for self.id; if
         self.id is in the keys, return that value; otherwise, evaluate using
@@ -563,11 +555,7 @@
         y_dot : numpy.array, optional
             array with time derivatives of state values to evaluate when solving
             (default None)
-<<<<<<< HEAD
-        params : dict, optional
-=======
         inputs : dict, optional
->>>>>>> f47b4b86
             dictionary of inputs to use when solving (default None)
         known_evals : dict, optional
             dictionary containing known values (default None)
@@ -581,17 +569,10 @@
         """
         if known_evals is not None:
             if self.id not in known_evals:
-<<<<<<< HEAD
-                known_evals[self.id] = self._base_evaluate(t, y, y_dot, params)
-            return known_evals[self.id], known_evals
-        else:
-            return self._base_evaluate(t, y, y_dot, params)
-=======
                 known_evals[self.id] = self._base_evaluate(t, y, y_dot, inputs)
             return known_evals[self.id], known_evals
         else:
             return self._base_evaluate(t, y, y_dot, inputs)
->>>>>>> f47b4b86
 
     def evaluate_for_shape(self):
         """Evaluate expression tree to find its shape. For symbols that cannot be
@@ -644,11 +625,7 @@
 
         """
         try:
-<<<<<<< HEAD
-            result = self.evaluate(t=t, params="shape test")
-=======
             result = self.evaluate(t=t, inputs="shape test")
->>>>>>> f47b4b86
         except NotImplementedError:
             # return None if NotImplementedError is raised
             # (there is a e.g. Parameter, Variable, ... in the tree)
@@ -711,20 +688,12 @@
         """ Simplify the expression tree. See :class:`pybamm.Simplification`. """
         return pybamm.Simplification(simplified_symbols).simplify(self)
 
-<<<<<<< HEAD
-    def to_casadi(self, t=None, y=None, y_dot=None, params=None, casadi_symbols=None):
-=======
     def to_casadi(self, t=None, y=None, y_dot=None, inputs=None, casadi_symbols=None):
->>>>>>> f47b4b86
         """
         Convert the expression tree to a CasADi expression tree.
         See :class:`pybamm.CasadiConverter`.
         """
-<<<<<<< HEAD
-        return pybamm.CasadiConverter(casadi_symbols).convert(self, t, y, y_dot, params)
-=======
         return pybamm.CasadiConverter(casadi_symbols).convert(self, t, y, y_dot, inputs)
->>>>>>> f47b4b86
 
     def new_copy(self):
         """
@@ -754,11 +723,7 @@
         # Try with some large y, to avoid having to use pre_order (slow)
         try:
             y = np.linspace(0.1, 0.9, int(1e4))
-<<<<<<< HEAD
-            evaluated_self = self.evaluate(0, y, y, params="shape test")
-=======
             evaluated_self = self.evaluate(0, y, y, inputs="shape test")
->>>>>>> f47b4b86
         # If that fails, fall back to calculating how big y should really be
         except ValueError:
             state_vectors_in_node = [
