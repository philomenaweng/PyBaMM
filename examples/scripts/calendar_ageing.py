import pybamm as pb
import numpy as np

pb.set_logging_level("INFO")

models = [
    pb.lithium_ion.SPM({"SEI": "reaction limited"}),
    pb.lithium_ion.SPMe({"SEI": "reaction limited"}),
    pb.lithium_ion.SPM(
        {"SEI": "reaction limited", "surface form": "algebraic"}, name="Algebraic SPM"
    ),
    pb.lithium_ion.SPMe(
        {"SEI": "reaction limited", "surface form": "algebraic"}, name="Algebraic SPMe"
    ),
    pb.lithium_ion.DFN({"SEI": "reaction limited"}),
]

sims = []
for model in models:
    parameter_values = model.default_parameter_values

    parameter_values["Current function [A]"] = 0

    sim = pb.Simulation(model, parameter_values=parameter_values)

    solver = pb.CasadiSolver(mode="fast")

    years = 30
    days = years * 365
    hours = days * 24
    minutes = hours * 60
    seconds = minutes * 60

    t_eval = np.linspace(0, seconds, 100)

    sim.solve(t_eval=t_eval, solver=solver)
    sims.append(sim)
pb.dynamic_plot(
    sims,
    [
        "Terminal voltage [V]",
        "Negative particle surface concentration",
        "X-averaged negative particle surface concentration",
        "Electrolyte concentration [mol.m-3]",
        "Total negative electrode SEI thickness [m]",
        "X-averaged total negative electrode SEI thickness [m]",
        "X-averaged total negative electrode SEI thickness",
        "X-averaged negative electrode SEI concentration [mol.m-3]",
        "Loss of lithium to negative electrode SEI [mol]",
        "Sum of x-averaged negative electrode interfacial current densities",
<<<<<<< HEAD
        "X-averaged electrolyte concentration",
        "Loss of lithium inventory [%]",
        "Total lithium [mol]",
        ["Total lithium lost [mol]", "Loss of lithium to negative electrode SEI [mol]"],
        "Total lithium lost from particles [mol]",
        "Total lithium lost from electrolyte [mol]",
=======
        "Loss of lithium inventory [%]",
        ["Total lithium lost [mol]", "Loss of lithium to negative electrode SEI [mol]"],
>>>>>>> e10ccd34
    ],
)<|MERGE_RESOLUTION|>--- conflicted
+++ resolved
@@ -48,16 +48,7 @@
         "X-averaged negative electrode SEI concentration [mol.m-3]",
         "Loss of lithium to negative electrode SEI [mol]",
         "Sum of x-averaged negative electrode interfacial current densities",
-<<<<<<< HEAD
-        "X-averaged electrolyte concentration",
-        "Loss of lithium inventory [%]",
-        "Total lithium [mol]",
-        ["Total lithium lost [mol]", "Loss of lithium to negative electrode SEI [mol]"],
-        "Total lithium lost from particles [mol]",
-        "Total lithium lost from electrolyte [mol]",
-=======
         "Loss of lithium inventory [%]",
         ["Total lithium lost [mol]", "Loss of lithium to negative electrode SEI [mol]"],
->>>>>>> e10ccd34
     ],
 )