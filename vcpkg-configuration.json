{
  "default-registry": {
    "kind": "builtin",
<<<<<<< HEAD
    "baseline": "e201002b4f4827d7b7b672f0c5c672a77fc3b77d"
=======
    "baseline": "642d1ccb276ce13d8a8521b1ef2856f5f7bc9cdd"
>>>>>>> 6194e5c0
  },
  "registries": [
    {
      "kind": "git",
      "repository": "https://github.com/pybamm-team/sundials-vcpkg-registry.git",
      "packages": [ "sundials" ],
      "baseline": "c19f72020d323811c5a5adf96235b961ec4ef89a"
    }
  ]
}<|MERGE_RESOLUTION|>--- conflicted
+++ resolved
@@ -1,11 +1,7 @@
 {
   "default-registry": {
     "kind": "builtin",
-<<<<<<< HEAD
     "baseline": "e201002b4f4827d7b7b672f0c5c672a77fc3b77d"
-=======
-    "baseline": "642d1ccb276ce13d8a8521b1ef2856f5f7bc9cdd"
->>>>>>> 6194e5c0
   },
   "registries": [
     {
