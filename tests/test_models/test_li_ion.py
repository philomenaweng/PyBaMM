--- conflicted
+++ resolved
@@ -17,25 +17,11 @@
 
         modeltest.test_all()
 
-<<<<<<< HEAD
-    @unittest.skip("bug in SPM")
-    def test_surface_concentration(self):
-        model = pybamm.li_ion.SPM()
-        params = model.default_parameter_values
-        params.process_model(model)
-        disc = model.default_discretisation
-        disc.process_model(model)
-        t_eval = np.linspace(0, 1, 100)
-        solver = model.default_solver
-        solver.solve(model, t_eval)
-        T, Y = solver.t, solver.y
-=======
     def test_surface_concentrartion(self):
         model = pybamm.li_ion.SPM()
         modeltest = tests.StandardModelTest(model)
         modeltest.test_all()
         T, Y = modeltest.solver.t, modeltest.solver.y
->>>>>>> 537e7bff
 
         # check surface concentration decreases in negative particle and
         # increases in positive particle for discharge
