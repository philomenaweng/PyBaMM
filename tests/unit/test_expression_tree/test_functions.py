#
# Tests for the Function classes
#
import pybamm

import unittest
import numpy as np
from scipy.interpolate import interp1d


def test_function(arg):
    return arg + arg


def test_multi_var_function(arg1, arg2):
    return arg1 + arg2


def test_multi_var_function_cube(arg1, arg2):
    return arg1 + arg2 ** 3


class TestFunction(unittest.TestCase):
    def test_number_input(self):
        # with numbers
        log = pybamm.Function(np.log, 10)
        self.assertIsInstance(log.children[0], pybamm.Scalar)
        self.assertEqual(log.evaluate(), np.log(10))

        summ = pybamm.Function(test_multi_var_function, 1, 2)
        self.assertIsInstance(summ.children[0], pybamm.Scalar)
        self.assertIsInstance(summ.children[1], pybamm.Scalar)
        self.assertEqual(summ.evaluate(), 3)

    def test_function_of_one_variable(self):
        a = pybamm.Symbol("a")
        funca = pybamm.Function(test_function, a)
        self.assertEqual(funca.name, "function (test_function)")
        self.assertEqual(funca.children[0].name, a.name)

        b = pybamm.Scalar(1)
        sina = pybamm.Function(np.sin, b)
        self.assertEqual(sina.evaluate(), np.sin(1))
        self.assertEqual(sina.name, "function ({})".format(np.sin.__name__))

        c = pybamm.Vector(np.linspace(0, 1))
        cosb = pybamm.Function(np.cos, c)
        np.testing.assert_array_equal(cosb.evaluate(), np.cos(c.evaluate()))

        var = pybamm.StateVector(slice(0, 100))
        y = np.linspace(0, 1, 100)[:, np.newaxis]
        logvar = pybamm.Function(np.log1p, var)
        np.testing.assert_array_equal(logvar.evaluate(y=y), np.log1p(y))

        # use known_evals
        np.testing.assert_array_equal(
            logvar.evaluate(y=y, known_evals={})[0], np.log1p(y)
        )

    def test_diff(self):
        a = pybamm.StateVector(slice(0, 1))
        b = pybamm.StateVector(slice(1, 2))
        y = np.array([5])
        func = pybamm.Function(test_function, a)
        self.assertEqual(func.diff(a).evaluate(y=y), 2)
        self.assertEqual(func.diff(func).evaluate(), 1)
        func = pybamm.sin(a)
        self.assertEqual(func.evaluate(y=y), np.sin(a.evaluate(y=y)))
        self.assertEqual(func.diff(a).evaluate(y=y), np.cos(a.evaluate(y=y)))
        func = pybamm.exp(a)
        self.assertEqual(func.evaluate(y=y), np.exp(a.evaluate(y=y)))
        self.assertEqual(func.diff(a).evaluate(y=y), np.exp(a.evaluate(y=y)))

        # multiple variables
        func = pybamm.Function(test_multi_var_function, 4 * a, 3 * a)
        self.assertEqual(func.diff(a).evaluate(y=y), 7)
        func = pybamm.Function(test_multi_var_function, 4 * a, 3 * b)
        self.assertEqual(func.diff(a).evaluate(y=np.array([5, 6])), 4)
        self.assertEqual(func.diff(b).evaluate(y=np.array([5, 6])), 3)
        func = pybamm.Function(test_multi_var_function_cube, 4 * a, 3 * b)
        self.assertEqual(func.diff(a).evaluate(y=np.array([5, 6])), 4)
        self.assertEqual(
            func.diff(b).evaluate(y=np.array([5, 6])), 3 * 3 * (3 * 6) ** 2
        )

        # exceptions
        func = pybamm.Function(
            test_multi_var_function_cube, 4 * a, 3 * b, derivative="derivative"
        )
        with self.assertRaises(ValueError):
            func.diff(a)

    def test_function_of_multiple_variables(self):
        a = pybamm.Variable("a")
        b = pybamm.Parameter("b")
        func = pybamm.Function(test_multi_var_function, a, b)
        self.assertEqual(func.name, "function (test_multi_var_function)")
        self.assertEqual(func.children[0].name, a.name)
        self.assertEqual(func.children[1].name, b.name)

        # test eval and diff
        a = pybamm.StateVector(slice(0, 1))
        b = pybamm.StateVector(slice(1, 2))
        y = np.array([5, 2])
        func = pybamm.Function(test_multi_var_function, a, b)

        self.assertEqual(func.evaluate(y=y), 7)
        self.assertEqual(func.diff(a).evaluate(y=y), 1)
        self.assertEqual(func.diff(b).evaluate(y=y), 1)
        self.assertEqual(func.diff(func).evaluate(), 1)

    def test_exceptions(self):
        a = pybamm.Variable("a", domain="something")
        b = pybamm.Variable("b", domain="something else")
        with self.assertRaises(pybamm.DomainError):
            pybamm.Function(test_multi_var_function, a, b)

    def test_function_unnamed(self):
        t = np.linspace(0, 1)
        entries = 2 * t
        interpfun = interp1d(t, entries)
        fun = pybamm.Function(interpfun, pybamm.t)
        self.assertEqual(
            fun.name, "function (<class 'scipy.interpolate.interpolate.interp1d'>)"
        )


class TestSpecificFunctions(unittest.TestCase):
    def test_arcsinh(self):
        a = pybamm.InputParameter("a")
        fun = pybamm.arcsinh(a)
        self.assertIsInstance(fun, pybamm.Arcsinh)
<<<<<<< HEAD
        self.assertEqual(fun.evaluate(params={"a": 3}), np.arcsinh(3))
        h = 0.0000001
        self.assertAlmostEqual(
            fun.diff(a).evaluate(params={"a": 3}),
            (
                pybamm.arcsinh(pybamm.Scalar(3 + h)).evaluate()
                - fun.evaluate(params={"a": 3})
=======
        self.assertEqual(fun.evaluate(inputs={"a": 3}), np.arcsinh(3))
        h = 0.0000001
        self.assertAlmostEqual(
            fun.diff(a).evaluate(inputs={"a": 3}),
            (
                pybamm.arcsinh(pybamm.Scalar(3 + h)).evaluate()
                - fun.evaluate(inputs={"a": 3})
>>>>>>> f47b4b86
            )
            / h,
            places=5,
        )

    def test_cos(self):
        a = pybamm.InputParameter("a")
        fun = pybamm.cos(a)
        self.assertIsInstance(fun, pybamm.Cos)
        self.assertEqual(fun.children[0].id, a.id)
<<<<<<< HEAD
        self.assertEqual(fun.evaluate(params={"a": 3}), np.cos(3))
        h = 0.0000001
        self.assertAlmostEqual(
            fun.diff(a).evaluate(params={"a": 3}),
            (
                pybamm.cos(pybamm.Scalar(3 + h)).evaluate()
                - fun.evaluate(params={"a": 3})
=======
        self.assertEqual(fun.evaluate(inputs={"a": 3}), np.cos(3))
        h = 0.0000001
        self.assertAlmostEqual(
            fun.diff(a).evaluate(inputs={"a": 3}),
            (
                pybamm.cos(pybamm.Scalar(3 + h)).evaluate()
                - fun.evaluate(inputs={"a": 3})
>>>>>>> f47b4b86
            )
            / h,
            places=5,
        )

        # test simplify
        y = pybamm.StateVector(slice(0, 1))
        fun = pybamm.cos(y)
        self.assertEqual(fun.id, fun.simplify().id)

    def test_cosh(self):
        a = pybamm.InputParameter("a")
        fun = pybamm.cosh(a)
        self.assertIsInstance(fun, pybamm.Cosh)
        self.assertEqual(fun.children[0].id, a.id)
<<<<<<< HEAD
        self.assertEqual(fun.evaluate(params={"a": 3}), np.cosh(3))
        h = 0.0000001
        self.assertAlmostEqual(
            fun.diff(a).evaluate(params={"a": 3}),
            (
                pybamm.cosh(pybamm.Scalar(3 + h)).evaluate()
                - fun.evaluate(params={"a": 3})
=======
        self.assertEqual(fun.evaluate(inputs={"a": 3}), np.cosh(3))
        h = 0.0000001
        self.assertAlmostEqual(
            fun.diff(a).evaluate(inputs={"a": 3}),
            (
                pybamm.cosh(pybamm.Scalar(3 + h)).evaluate()
                - fun.evaluate(inputs={"a": 3})
>>>>>>> f47b4b86
            )
            / h,
            places=5,
        )

    def test_exp(self):
        a = pybamm.InputParameter("a")
        fun = pybamm.exp(a)
        self.assertIsInstance(fun, pybamm.Exponential)
        self.assertEqual(fun.children[0].id, a.id)
<<<<<<< HEAD
        self.assertEqual(fun.evaluate(params={"a": 3}), np.exp(3))
        h = 0.0000001
        self.assertAlmostEqual(
            fun.diff(a).evaluate(params={"a": 3}),
            (
                pybamm.exp(pybamm.Scalar(3 + h)).evaluate()
                - fun.evaluate(params={"a": 3})
=======
        self.assertEqual(fun.evaluate(inputs={"a": 3}), np.exp(3))
        h = 0.0000001
        self.assertAlmostEqual(
            fun.diff(a).evaluate(inputs={"a": 3}),
            (
                pybamm.exp(pybamm.Scalar(3 + h)).evaluate()
                - fun.evaluate(inputs={"a": 3})
>>>>>>> f47b4b86
            )
            / h,
            places=5,
        )

    def test_log(self):
        a = pybamm.InputParameter("a")
        fun = pybamm.log(a)
<<<<<<< HEAD
        self.assertEqual(fun.evaluate(params={"a": 3}), np.log(3))
        h = 0.0000001
        self.assertAlmostEqual(
            fun.diff(a).evaluate(params={"a": 3}),
            (
                pybamm.log(pybamm.Scalar(3 + h)).evaluate()
                - fun.evaluate(params={"a": 3})
=======
        self.assertEqual(fun.evaluate(inputs={"a": 3}), np.log(3))
        h = 0.0000001
        self.assertAlmostEqual(
            fun.diff(a).evaluate(inputs={"a": 3}),
            (
                pybamm.log(pybamm.Scalar(3 + h)).evaluate()
                - fun.evaluate(inputs={"a": 3})
>>>>>>> f47b4b86
            )
            / h,
            places=5,
        )

        # Base 10
        fun = pybamm.log10(a)
<<<<<<< HEAD
        self.assertEqual(fun.evaluate(params={"a": 3}), np.log10(3))
        h = 0.0000001
        self.assertAlmostEqual(
            fun.diff(a).evaluate(params={"a": 3}),
            (
                pybamm.log10(pybamm.Scalar(3 + h)).evaluate()
                - fun.evaluate(params={"a": 3})
=======
        self.assertEqual(fun.evaluate(inputs={"a": 3}), np.log10(3))
        h = 0.0000001
        self.assertAlmostEqual(
            fun.diff(a).evaluate(inputs={"a": 3}),
            (
                pybamm.log10(pybamm.Scalar(3 + h)).evaluate()
                - fun.evaluate(inputs={"a": 3})
>>>>>>> f47b4b86
            )
            / h,
            places=5,
        )

    def test_max(self):
        a = pybamm.StateVector(slice(0, 3))
        y_test = np.array([1, 2, 3])
        fun = pybamm.max(a)
        self.assertIsInstance(fun, pybamm.Function)
        self.assertEqual(fun.evaluate(y=y_test), 3)

    def test_min(self):
        a = pybamm.StateVector(slice(0, 3))
        y_test = np.array([1, 2, 3])
        fun = pybamm.min(a)
        self.assertIsInstance(fun, pybamm.Function)
        self.assertEqual(fun.evaluate(y=y_test), 1)

    def test_sin(self):
        a = pybamm.InputParameter("a")
        fun = pybamm.sin(a)
        self.assertIsInstance(fun, pybamm.Sin)
        self.assertEqual(fun.children[0].id, a.id)
<<<<<<< HEAD
        self.assertEqual(fun.evaluate(params={"a": 3}), np.sin(3))
        h = 0.0000001
        self.assertAlmostEqual(
            fun.diff(a).evaluate(params={"a": 3}),
            (
                pybamm.sin(pybamm.Scalar(3 + h)).evaluate()
                - fun.evaluate(params={"a": 3})
=======
        self.assertEqual(fun.evaluate(inputs={"a": 3}), np.sin(3))
        h = 0.0000001
        self.assertAlmostEqual(
            fun.diff(a).evaluate(inputs={"a": 3}),
            (
                pybamm.sin(pybamm.Scalar(3 + h)).evaluate()
                - fun.evaluate(inputs={"a": 3})
>>>>>>> f47b4b86
            )
            / h,
            places=5,
        )

    def test_sinh(self):
        a = pybamm.InputParameter("a")
        fun = pybamm.sinh(a)
        self.assertIsInstance(fun, pybamm.Sinh)
        self.assertEqual(fun.children[0].id, a.id)
<<<<<<< HEAD
        self.assertEqual(fun.evaluate(params={"a": 3}), np.sinh(3))
        h = 0.0000001
        self.assertAlmostEqual(
            fun.diff(a).evaluate(params={"a": 3}),
            (
                pybamm.sinh(pybamm.Scalar(3 + h)).evaluate()
                - fun.evaluate(params={"a": 3})
=======
        self.assertEqual(fun.evaluate(inputs={"a": 3}), np.sinh(3))
        h = 0.0000001
        self.assertAlmostEqual(
            fun.diff(a).evaluate(inputs={"a": 3}),
            (
                pybamm.sinh(pybamm.Scalar(3 + h)).evaluate()
                - fun.evaluate(inputs={"a": 3})
>>>>>>> f47b4b86
            )
            / h,
            places=5,
        )

    def test_sqrt(self):
        a = pybamm.InputParameter("a")
        fun = pybamm.sqrt(a)
        self.assertIsInstance(fun, pybamm.Sqrt)
<<<<<<< HEAD
        self.assertEqual(fun.evaluate(params={"a": 3}), np.sqrt(3))
        h = 0.0000001
        self.assertAlmostEqual(
            fun.diff(a).evaluate(params={"a": 3}),
            (
                pybamm.sqrt(pybamm.Scalar(3 + h)).evaluate()
                - fun.evaluate(params={"a": 3})
=======
        self.assertEqual(fun.evaluate(inputs={"a": 3}), np.sqrt(3))
        h = 0.0000001
        self.assertAlmostEqual(
            fun.diff(a).evaluate(inputs={"a": 3}),
            (
                pybamm.sqrt(pybamm.Scalar(3 + h)).evaluate()
                - fun.evaluate(inputs={"a": 3})
>>>>>>> f47b4b86
            )
            / h,
            places=5,
        )

    def test_tanh(self):
        a = pybamm.InputParameter("a")
        fun = pybamm.tanh(a)
<<<<<<< HEAD
        self.assertEqual(fun.evaluate(params={"a": 3}), np.tanh(3))
        h = 0.0000001
        self.assertAlmostEqual(
            fun.diff(a).evaluate(params={"a": 3}),
            (
                pybamm.tanh(pybamm.Scalar(3 + h)).evaluate()
                - fun.evaluate(params={"a": 3})
=======
        self.assertEqual(fun.evaluate(inputs={"a": 3}), np.tanh(3))
        h = 0.0000001
        self.assertAlmostEqual(
            fun.diff(a).evaluate(inputs={"a": 3}),
            (
                pybamm.tanh(pybamm.Scalar(3 + h)).evaluate()
                - fun.evaluate(inputs={"a": 3})
>>>>>>> f47b4b86
            )
            / h,
            places=5,
        )


if __name__ == "__main__":
    print("Add -v for more debug output")
    import sys

    if "-v" in sys.argv:
        debug = True
    pybamm.settings.debug_mode = True
    unittest.main()<|MERGE_RESOLUTION|>--- conflicted
+++ resolved
@@ -130,23 +130,13 @@
         a = pybamm.InputParameter("a")
         fun = pybamm.arcsinh(a)
         self.assertIsInstance(fun, pybamm.Arcsinh)
-<<<<<<< HEAD
-        self.assertEqual(fun.evaluate(params={"a": 3}), np.arcsinh(3))
-        h = 0.0000001
-        self.assertAlmostEqual(
-            fun.diff(a).evaluate(params={"a": 3}),
+        self.assertEqual(fun.evaluate(inputs={"a": 3}), np.arcsinh(3))
+        h = 0.0000001
+        self.assertAlmostEqual(
+            fun.diff(a).evaluate(inputs={"a": 3}),
             (
                 pybamm.arcsinh(pybamm.Scalar(3 + h)).evaluate()
-                - fun.evaluate(params={"a": 3})
-=======
-        self.assertEqual(fun.evaluate(inputs={"a": 3}), np.arcsinh(3))
-        h = 0.0000001
-        self.assertAlmostEqual(
-            fun.diff(a).evaluate(inputs={"a": 3}),
-            (
-                pybamm.arcsinh(pybamm.Scalar(3 + h)).evaluate()
-                - fun.evaluate(inputs={"a": 3})
->>>>>>> f47b4b86
+                - fun.evaluate(inputs={"a": 3})
             )
             / h,
             places=5,
@@ -157,23 +147,13 @@
         fun = pybamm.cos(a)
         self.assertIsInstance(fun, pybamm.Cos)
         self.assertEqual(fun.children[0].id, a.id)
-<<<<<<< HEAD
-        self.assertEqual(fun.evaluate(params={"a": 3}), np.cos(3))
-        h = 0.0000001
-        self.assertAlmostEqual(
-            fun.diff(a).evaluate(params={"a": 3}),
+        self.assertEqual(fun.evaluate(inputs={"a": 3}), np.cos(3))
+        h = 0.0000001
+        self.assertAlmostEqual(
+            fun.diff(a).evaluate(inputs={"a": 3}),
             (
                 pybamm.cos(pybamm.Scalar(3 + h)).evaluate()
-                - fun.evaluate(params={"a": 3})
-=======
-        self.assertEqual(fun.evaluate(inputs={"a": 3}), np.cos(3))
-        h = 0.0000001
-        self.assertAlmostEqual(
-            fun.diff(a).evaluate(inputs={"a": 3}),
-            (
-                pybamm.cos(pybamm.Scalar(3 + h)).evaluate()
-                - fun.evaluate(inputs={"a": 3})
->>>>>>> f47b4b86
+                - fun.evaluate(inputs={"a": 3})
             )
             / h,
             places=5,
@@ -189,23 +169,13 @@
         fun = pybamm.cosh(a)
         self.assertIsInstance(fun, pybamm.Cosh)
         self.assertEqual(fun.children[0].id, a.id)
-<<<<<<< HEAD
-        self.assertEqual(fun.evaluate(params={"a": 3}), np.cosh(3))
-        h = 0.0000001
-        self.assertAlmostEqual(
-            fun.diff(a).evaluate(params={"a": 3}),
+        self.assertEqual(fun.evaluate(inputs={"a": 3}), np.cosh(3))
+        h = 0.0000001
+        self.assertAlmostEqual(
+            fun.diff(a).evaluate(inputs={"a": 3}),
             (
                 pybamm.cosh(pybamm.Scalar(3 + h)).evaluate()
-                - fun.evaluate(params={"a": 3})
-=======
-        self.assertEqual(fun.evaluate(inputs={"a": 3}), np.cosh(3))
-        h = 0.0000001
-        self.assertAlmostEqual(
-            fun.diff(a).evaluate(inputs={"a": 3}),
-            (
-                pybamm.cosh(pybamm.Scalar(3 + h)).evaluate()
-                - fun.evaluate(inputs={"a": 3})
->>>>>>> f47b4b86
+                - fun.evaluate(inputs={"a": 3})
             )
             / h,
             places=5,
@@ -216,23 +186,13 @@
         fun = pybamm.exp(a)
         self.assertIsInstance(fun, pybamm.Exponential)
         self.assertEqual(fun.children[0].id, a.id)
-<<<<<<< HEAD
-        self.assertEqual(fun.evaluate(params={"a": 3}), np.exp(3))
-        h = 0.0000001
-        self.assertAlmostEqual(
-            fun.diff(a).evaluate(params={"a": 3}),
+        self.assertEqual(fun.evaluate(inputs={"a": 3}), np.exp(3))
+        h = 0.0000001
+        self.assertAlmostEqual(
+            fun.diff(a).evaluate(inputs={"a": 3}),
             (
                 pybamm.exp(pybamm.Scalar(3 + h)).evaluate()
-                - fun.evaluate(params={"a": 3})
-=======
-        self.assertEqual(fun.evaluate(inputs={"a": 3}), np.exp(3))
-        h = 0.0000001
-        self.assertAlmostEqual(
-            fun.diff(a).evaluate(inputs={"a": 3}),
-            (
-                pybamm.exp(pybamm.Scalar(3 + h)).evaluate()
-                - fun.evaluate(inputs={"a": 3})
->>>>>>> f47b4b86
+                - fun.evaluate(inputs={"a": 3})
             )
             / h,
             places=5,
@@ -241,23 +201,13 @@
     def test_log(self):
         a = pybamm.InputParameter("a")
         fun = pybamm.log(a)
-<<<<<<< HEAD
-        self.assertEqual(fun.evaluate(params={"a": 3}), np.log(3))
-        h = 0.0000001
-        self.assertAlmostEqual(
-            fun.diff(a).evaluate(params={"a": 3}),
+        self.assertEqual(fun.evaluate(inputs={"a": 3}), np.log(3))
+        h = 0.0000001
+        self.assertAlmostEqual(
+            fun.diff(a).evaluate(inputs={"a": 3}),
             (
                 pybamm.log(pybamm.Scalar(3 + h)).evaluate()
-                - fun.evaluate(params={"a": 3})
-=======
-        self.assertEqual(fun.evaluate(inputs={"a": 3}), np.log(3))
-        h = 0.0000001
-        self.assertAlmostEqual(
-            fun.diff(a).evaluate(inputs={"a": 3}),
-            (
-                pybamm.log(pybamm.Scalar(3 + h)).evaluate()
-                - fun.evaluate(inputs={"a": 3})
->>>>>>> f47b4b86
+                - fun.evaluate(inputs={"a": 3})
             )
             / h,
             places=5,
@@ -265,23 +215,13 @@
 
         # Base 10
         fun = pybamm.log10(a)
-<<<<<<< HEAD
-        self.assertEqual(fun.evaluate(params={"a": 3}), np.log10(3))
-        h = 0.0000001
-        self.assertAlmostEqual(
-            fun.diff(a).evaluate(params={"a": 3}),
+        self.assertEqual(fun.evaluate(inputs={"a": 3}), np.log10(3))
+        h = 0.0000001
+        self.assertAlmostEqual(
+            fun.diff(a).evaluate(inputs={"a": 3}),
             (
                 pybamm.log10(pybamm.Scalar(3 + h)).evaluate()
-                - fun.evaluate(params={"a": 3})
-=======
-        self.assertEqual(fun.evaluate(inputs={"a": 3}), np.log10(3))
-        h = 0.0000001
-        self.assertAlmostEqual(
-            fun.diff(a).evaluate(inputs={"a": 3}),
-            (
-                pybamm.log10(pybamm.Scalar(3 + h)).evaluate()
-                - fun.evaluate(inputs={"a": 3})
->>>>>>> f47b4b86
+                - fun.evaluate(inputs={"a": 3})
             )
             / h,
             places=5,
@@ -306,23 +246,13 @@
         fun = pybamm.sin(a)
         self.assertIsInstance(fun, pybamm.Sin)
         self.assertEqual(fun.children[0].id, a.id)
-<<<<<<< HEAD
-        self.assertEqual(fun.evaluate(params={"a": 3}), np.sin(3))
-        h = 0.0000001
-        self.assertAlmostEqual(
-            fun.diff(a).evaluate(params={"a": 3}),
+        self.assertEqual(fun.evaluate(inputs={"a": 3}), np.sin(3))
+        h = 0.0000001
+        self.assertAlmostEqual(
+            fun.diff(a).evaluate(inputs={"a": 3}),
             (
                 pybamm.sin(pybamm.Scalar(3 + h)).evaluate()
-                - fun.evaluate(params={"a": 3})
-=======
-        self.assertEqual(fun.evaluate(inputs={"a": 3}), np.sin(3))
-        h = 0.0000001
-        self.assertAlmostEqual(
-            fun.diff(a).evaluate(inputs={"a": 3}),
-            (
-                pybamm.sin(pybamm.Scalar(3 + h)).evaluate()
-                - fun.evaluate(inputs={"a": 3})
->>>>>>> f47b4b86
+                - fun.evaluate(inputs={"a": 3})
             )
             / h,
             places=5,
@@ -333,23 +263,13 @@
         fun = pybamm.sinh(a)
         self.assertIsInstance(fun, pybamm.Sinh)
         self.assertEqual(fun.children[0].id, a.id)
-<<<<<<< HEAD
-        self.assertEqual(fun.evaluate(params={"a": 3}), np.sinh(3))
-        h = 0.0000001
-        self.assertAlmostEqual(
-            fun.diff(a).evaluate(params={"a": 3}),
+        self.assertEqual(fun.evaluate(inputs={"a": 3}), np.sinh(3))
+        h = 0.0000001
+        self.assertAlmostEqual(
+            fun.diff(a).evaluate(inputs={"a": 3}),
             (
                 pybamm.sinh(pybamm.Scalar(3 + h)).evaluate()
-                - fun.evaluate(params={"a": 3})
-=======
-        self.assertEqual(fun.evaluate(inputs={"a": 3}), np.sinh(3))
-        h = 0.0000001
-        self.assertAlmostEqual(
-            fun.diff(a).evaluate(inputs={"a": 3}),
-            (
-                pybamm.sinh(pybamm.Scalar(3 + h)).evaluate()
-                - fun.evaluate(inputs={"a": 3})
->>>>>>> f47b4b86
+                - fun.evaluate(inputs={"a": 3})
             )
             / h,
             places=5,
@@ -359,23 +279,13 @@
         a = pybamm.InputParameter("a")
         fun = pybamm.sqrt(a)
         self.assertIsInstance(fun, pybamm.Sqrt)
-<<<<<<< HEAD
-        self.assertEqual(fun.evaluate(params={"a": 3}), np.sqrt(3))
-        h = 0.0000001
-        self.assertAlmostEqual(
-            fun.diff(a).evaluate(params={"a": 3}),
+        self.assertEqual(fun.evaluate(inputs={"a": 3}), np.sqrt(3))
+        h = 0.0000001
+        self.assertAlmostEqual(
+            fun.diff(a).evaluate(inputs={"a": 3}),
             (
                 pybamm.sqrt(pybamm.Scalar(3 + h)).evaluate()
-                - fun.evaluate(params={"a": 3})
-=======
-        self.assertEqual(fun.evaluate(inputs={"a": 3}), np.sqrt(3))
-        h = 0.0000001
-        self.assertAlmostEqual(
-            fun.diff(a).evaluate(inputs={"a": 3}),
-            (
-                pybamm.sqrt(pybamm.Scalar(3 + h)).evaluate()
-                - fun.evaluate(inputs={"a": 3})
->>>>>>> f47b4b86
+                - fun.evaluate(inputs={"a": 3})
             )
             / h,
             places=5,
@@ -384,23 +294,13 @@
     def test_tanh(self):
         a = pybamm.InputParameter("a")
         fun = pybamm.tanh(a)
-<<<<<<< HEAD
-        self.assertEqual(fun.evaluate(params={"a": 3}), np.tanh(3))
-        h = 0.0000001
-        self.assertAlmostEqual(
-            fun.diff(a).evaluate(params={"a": 3}),
+        self.assertEqual(fun.evaluate(inputs={"a": 3}), np.tanh(3))
+        h = 0.0000001
+        self.assertAlmostEqual(
+            fun.diff(a).evaluate(inputs={"a": 3}),
             (
                 pybamm.tanh(pybamm.Scalar(3 + h)).evaluate()
-                - fun.evaluate(params={"a": 3})
-=======
-        self.assertEqual(fun.evaluate(inputs={"a": 3}), np.tanh(3))
-        h = 0.0000001
-        self.assertAlmostEqual(
-            fun.diff(a).evaluate(inputs={"a": 3}),
-            (
-                pybamm.tanh(pybamm.Scalar(3 + h)).evaluate()
-                - fun.evaluate(inputs={"a": 3})
->>>>>>> f47b4b86
+                - fun.evaluate(inputs={"a": 3})
             )
             / h,
             places=5,
