--- conflicted
+++ resolved
@@ -60,17 +60,8 @@
         whole_cell = ["negative electrode", "separator", "positive electrode"]
 
         # create discretisation
-<<<<<<< HEAD
-        mesh = shared.TestDefaults1DMacro().mesh
-        spatial_methods = {
-            "negative electrode": pybamm.FiniteVolume,
-            "separator": pybamm.FiniteVolume,
-            "positive electrode": pybamm.FiniteVolume,
-        }
-=======
         mesh = get_mesh_for_testing()
         spatial_methods = {"macroscale": pybamm.FiniteVolume}
->>>>>>> 537e7bff
         disc = pybamm.Discretisation(mesh, spatial_methods)
 
         combined_submesh = mesh.combine_submeshes(*whole_cell)
@@ -122,17 +113,8 @@
         # Set up
 
         # create discretisation
-<<<<<<< HEAD
-        mesh = shared.TestDefaults1DMacro().mesh
-        spatial_methods = {
-            "negative electrode": pybamm.FiniteVolume,
-            "separator": pybamm.FiniteVolume,
-            "positive electrode": pybamm.FiniteVolume,
-        }
-=======
         mesh = get_mesh_for_testing()
         spatial_methods = {"macroscale": pybamm.FiniteVolume}
->>>>>>> 537e7bff
         disc = pybamm.Discretisation(mesh, spatial_methods)
 
         # Add ghost nodes
@@ -176,17 +158,8 @@
         """
         whole_cell = ["negative electrode", "separator", "positive electrode"]
         # create discretisation
-<<<<<<< HEAD
-        mesh = shared.TestDefaults1DMacro().mesh
-        spatial_methods = {
-            "negative electrode": pybamm.FiniteVolume,
-            "separator": pybamm.FiniteVolume,
-            "positive electrode": pybamm.FiniteVolume,
-        }
-=======
         mesh = get_mesh_for_testing()
         spatial_methods = {"macroscale": pybamm.FiniteVolume}
->>>>>>> 537e7bff
         disc = pybamm.Discretisation(mesh, spatial_methods)
 
         combined_submesh = mesh.combine_submeshes(*whole_cell)
@@ -236,11 +209,7 @@
         Test grad and div with Dirichlet boundary conditions (applied by grad on var)
         """
         # create discretisation
-<<<<<<< HEAD
-        mesh = shared.TestDefaults1DParticle(10).mesh
-=======
-        mesh = get_mesh_for_testing()
->>>>>>> 537e7bff
+        mesh = get_mesh_for_testing()
         spatial_methods = {"negative particle": pybamm.FiniteVolume}
         disc = pybamm.Discretisation(mesh, spatial_methods)
 
@@ -299,17 +268,8 @@
         whole_cell = ["negative electrode", "separator", "positive electrode"]
 
         # create discretisation
-<<<<<<< HEAD
-        mesh = shared.TestDefaults1DMacro().mesh
-        spatial_methods = {
-            "negative electrode": pybamm.FiniteVolume,
-            "separator": pybamm.FiniteVolume,
-            "positive electrode": pybamm.FiniteVolume,
-        }
-=======
         mesh = get_mesh_for_testing()
         spatial_methods = {"macroscale": pybamm.FiniteVolume}
->>>>>>> 537e7bff
         disc = pybamm.Discretisation(mesh, spatial_methods)
 
         combined_submesh = mesh.combine_submeshes(*whole_cell)
@@ -349,11 +309,7 @@
         """Test grad and div with Neumann boundary conditions (applied by div on N)"""
 
         # create discretisation
-<<<<<<< HEAD
-        mesh = shared.TestDefaults1DParticle(10).mesh
-=======
-        mesh = get_mesh_for_testing()
->>>>>>> 537e7bff
+        mesh = get_mesh_for_testing()
         spatial_methods = {"negative particle": pybamm.FiniteVolume}
         disc = pybamm.Discretisation(mesh, spatial_methods)
 
@@ -398,17 +354,8 @@
         Test grad and div with Dirichlet boundary conditions (applied by grad on var)
         """
         # create discretisation
-<<<<<<< HEAD
-        mesh = shared.TestDefaults1DMacro().mesh
-        spatial_methods = {
-            "negative electrode": pybamm.FiniteVolume,
-            "separator": pybamm.FiniteVolume,
-            "positive electrode": pybamm.FiniteVolume,
-        }
-=======
         mesh = get_mesh_for_testing()
         spatial_methods = {"macroscale": pybamm.FiniteVolume}
->>>>>>> 537e7bff
         disc = pybamm.Discretisation(mesh, spatial_methods)
 
         mesh.add_ghost_meshes()
@@ -466,17 +413,8 @@
             # Set up discretisation
             n = 3 * round(n / 3)
             # create discretisation
-<<<<<<< HEAD
-            mesh = shared.TestDefaults1DMacro(n).mesh
-            spatial_methods = {
-                "negative electrode": pybamm.FiniteVolume,
-                "separator": pybamm.FiniteVolume,
-                "positive electrode": pybamm.FiniteVolume,
-            }
-=======
             mesh = get_mesh_for_testing(n)
             spatial_methods = {"macroscale": pybamm.FiniteVolume}
->>>>>>> 537e7bff
             disc = pybamm.Discretisation(mesh, spatial_methods)
 
             combined_submesh = mesh.combine_submeshes(*whole_cell)
@@ -515,17 +453,8 @@
         # Function for convergence testing
         def get_l2_error(n):
             # create discretisation
-<<<<<<< HEAD
-            mesh = shared.TestDefaults1DMacro(n).mesh
-            spatial_methods = {
-                "negative electrode": pybamm.FiniteVolume,
-                "separator": pybamm.FiniteVolume,
-                "positive electrode": pybamm.FiniteVolume,
-            }
-=======
             mesh = get_mesh_for_testing(n)
             spatial_methods = {"macroscale": pybamm.FiniteVolume}
->>>>>>> 537e7bff
             disc = pybamm.Discretisation(mesh, spatial_methods)
             disc._bcs = boundary_conditions
 
@@ -571,17 +500,8 @@
         def get_l2_error(n):
 
             # create discretisation
-<<<<<<< HEAD
-            mesh = shared.TestDefaults1DMacro(n).mesh
-            spatial_methods = {
-                "negative electrode": pybamm.FiniteVolume,
-                "separator": pybamm.FiniteVolume,
-                "positive electrode": pybamm.FiniteVolume,
-            }
-=======
             mesh = get_mesh_for_testing(n)
             spatial_methods = {"macroscale": pybamm.FiniteVolume}
->>>>>>> 537e7bff
             disc = pybamm.Discretisation(mesh, spatial_methods)
             disc._bcs = boundary_conditions
 
@@ -625,17 +545,8 @@
         def get_l2_error(n):
             whole_cell = ["negative electrode", "separator", "positive electrode"]
             # create discretisation
-<<<<<<< HEAD
-            mesh = shared.TestDefaults1DMacro(n).mesh
-            spatial_methods = {
-                "negative electrode": pybamm.FiniteVolume,
-                "separator": pybamm.FiniteVolume,
-                "positive electrode": pybamm.FiniteVolume,
-            }
-=======
             mesh = get_mesh_for_testing(n)
             spatial_methods = {"macroscale": pybamm.FiniteVolume}
->>>>>>> 537e7bff
             disc = pybamm.Discretisation(mesh, spatial_methods)
             disc._bcs = boundary_conditions
 
@@ -676,11 +587,7 @@
         }
 
         def get_l2_error(n):
-<<<<<<< HEAD
-            mesh = shared.TestDefaults1DParticle(n).mesh
-=======
             mesh = get_mesh_for_testing(n)
->>>>>>> 537e7bff
             spatial_methods = {"negative particle": pybamm.FiniteVolume}
             disc = pybamm.Discretisation(mesh, spatial_methods)
             disc._bcs = boundary_conditions
@@ -714,11 +621,11 @@
 
     def test_discretise_spatial_variable(self):
         # create discretisation
-        mesh = shared.TestDefaults1DMacro().mesh
+        mesh = get_mesh_for_testing()
         spatial_methods = {
-            "negative electrode": pybamm.FiniteVolume,
-            "separator": pybamm.FiniteVolume,
-            "positive electrode": pybamm.FiniteVolume,
+            "macroscale": pybamm.FiniteVolume,
+            "negative particle": pybamm.FiniteVolume,
+            "positive particle": pybamm.FiniteVolume,
         }
         disc = pybamm.Discretisation(mesh, spatial_methods)
 
@@ -742,11 +649,6 @@
             disc.mesh.combine_submeshes("negative electrode", "separator").nodes,
         )
 
-        mesh = shared.TestDefaults1DParticle(10).mesh
-        spatial_methods = {"negative particle": pybamm.FiniteVolume}
-
-        disc = pybamm.Discretisation(mesh, spatial_methods)
-
         r = 3 * pybamm.SpatialVariable("r", ["negative particle"])
         r_disc = disc.process_symbol(r)
         self.assertIsInstance(r_disc.children[1], pybamm.Vector)
